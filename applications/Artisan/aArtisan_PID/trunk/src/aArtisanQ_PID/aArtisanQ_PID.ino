// aArtisanQ_PID.ino
// ------------

// Written to support the Artisan roasting scope //http://code.google.com/p/artisan/

//   Heater is controlled from OT1 using a zero cross SSR (integral pulse control)
//   AC fan is controlled from OT2 using a random fire SSR (phase angle control)
//   zero cross detector (true on logic low) is connected to I/O3

// *** BSD License ***
// ------------------------------------------------------------------------------------------
// Copyright (c) 2011, MLG Properties, LLC
// All rights reserved.
//
// Contributor:  Jim Gallt
//
// Redistribution and use in source and binary forms, with or without modification, are
// permitted provided that the following conditions are met:
//
//   Redistributions of source code must retain the above copyright notice, this list of
//   conditions and the following disclaimer.
//
//   Redistributions in binary form must reproduce the above copyright notice, this list
//   of conditions and the following disclaimer in the documentation and/or other materials
//   provided with the distribution.
//
//   Neither the name of the copyright holder(s) nor the names of its contributors may be
//   used to endorse or promote products derived from this software without specific prior
//   written permission.
//
// THIS SOFTWARE IS PROVIDED BY THE COPYRIGHT HOLDERS AND CONTRIBUTORS "AS IS" AND ANY EXPRESS
// OR IMPLIED WARRANTIES, INCLUDING, BUT NOT LIMITED TO, THE IMPLIED WARRANTIES OF
// MERCHANTABILITY AND FITNESS FOR A PARTICULAR PURPOSE ARE DISCLAIMED. IN NO EVENT SHALL
// THE COPYRIGHT HOLDER OR CONTRIBUTORS BE LIABLE FOR ANY DIRECT, INDIRECT, INCIDENTAL,
// SPECIAL, EXEMPLARY, OR CONSEQUENTIAL DAMAGES (INCLUDING, BUT NOT LIMITED TO, PROCUREMENT OF
// SUBSTITUTE GOODS OR SERVICES; LOSS OF USE, DATA, OR PROFITS; OR BUSINESS INTERRUPTION)
// HOWEVER CAUSED AND ON ANY THEORY OF LIABILITY, WHETHER IN CONTRACT, STRICT LIABILITY,
// OR TORT (INCLUDING NEGLIGENCE OR OTHERWISE) ARISING IN ANY WAY OUT OF THE USE OF THIS
// SOFTWARE, EVEN IF ADVISED OF THE POSSIBILITY OF SUCH DAMAGE.
// ------------------------------------------------------------------------------------------

// Revision history:
// 20110408 Created.
// 20110409 Reversed the BT and ET values in the output stream.
//          Shortened the banner display time to avoid timing issues with Artisan
//          Echo all commands to the LCD
// 20110413 Added support for Artisan 0.4.1
// 20110414 Reduced filtering levels on BT, ET
//          Improved robustness of checkSerial() for stops/starts by Artisan
//          Revised command format to include newline character for Artisan 0.4.x
// 20110528 New command language added (major revision)
//          Use READ command to poll the device for up to 4 temperature channels
//          Change temperature scale using UNITS command
//          Map physical channels on ADC to logical channels using the CHAN command
//          Select SSR output duty cycle with OT1 and OT2 commands
//          Select PWM logic level output on I/O3 using IO3 command
//          Directly control digital pins using DPIN command (WARNING -- this might not be smart)
//          Directly control analog pins using APIN command (WARNING -- this might not be smart)
// 20110601 Major rewrite to use cmndproc.h library
//          RF2000 and RC2000 set channel mapping to 1200
// 20110602 Added ACKS_ON to control verbose output
// ----------- Version 1.10
// 20111011 Added support for type J and type T thermocouples
//          Better error checking on EEPROM reads
// ----------- aArtsianQ version 0.xx
// 20111031 Created.
// ----------- aArtisanQ beta1
// 20111101 Beta 1 release

// ----------- aArtisanQ_PID (Brad Collins)
// 20120915 Created.
//          Added PID Library
//          Added code for analogue inputs
// 20120916 Added PID command allowing PID control to be activated and deactivated from Artisan
//          Added roast clock. Can be reset with PID;TIME command
//          Removed LCD ambient temp display and added roast clock display
// 20120918 Added code to read profile from EEPROM and interpolate to calculate setpoint. Time/Temp profiles
//          Added code to end PID control when end of profile is reached
//          Added additional PID command allowing roast profile to be selected
//          Added additional PID command allowing PID tunings to be adjusted on the fly (required MAX_TOKENS 5 in cmndproc.h library)
// 20120920 Added RoR calcs
// 20120921 Updated RoR calcs to better handle first loop issue (RoR not calculated in first loop)
//          Stopped ANLG1 being read during PID control
//          Added code to convert PID Setpoint temps to correct units.  Added temperature units data to profile format
//          Serial command echo to LCD now optional
// 20120922 Added support for LCDapter buttons and LEDs (button 1 currently activates or deactivates PID control if enabled)
//          Added code to allow power to OT1 to be cut if OT2 is below HTR_CUTOFF_FAN_VAL percentage as defined in user.h.  For heater protection if required. Required modification to phase_ctrl.cpp
//          Added code to allow OT2 to range between custom min and max percentages (defined in user.h)
// 20121007 Fixed PID tuning command so it handles doubles
//          Added inital PID tuning parameters in user.h
// 20121013 Added code to allow Artisan plotting of levelOT1 and levelOT2 if PLOT_POWER is defined in user.h
//          Swapped location of T1 and T2 on LCD display and renamed to ET and BT
// 20121014 Enhanced LCD display code and added support for 4x20 LCDs. Define LCD_4x20 in user.h
// 20121021 Added optional limits for Analogue1
// 20121120 Added support for pBourbon logging
// 20121213 Added UP and DOWN parameters for OT1 and OT2 commands.  Increments or decrements power levels by 5%
// 20130116 Added user adjustable analogue input rounding (DUTY_STEP) in user.h
// 20130119 aArtisanQ_PID release 3_5
//          Added code to allow for additional LCD display modes
// 20130120 Added ability to change roast profile using LCD and buttons
// 20130121 Tidied up button press code
// 20130203 Permits use of different TC types on individual channels as in aArtisan 2.10
//          Updated temperature sample filtering to match aArtisan 2.10
// 20130406 Added GO and STOP commands to use with Artisan 'Charge' and 'End' buttons
// 20140127 aArtisanQ_PID release 4_0 created
//          Added support for Roastlogger roasting software (responds to LOAD, POWER and FAN commands. Sends rorT1=, T1=, rorT2=, T2= and power levels to roastlogger)
// 20140128 Improved handling of heater and fan power limits
// 20140213 aArtisanQ_PID release 4_2
// 20140214 Added option in user.h to define software mode (Artisan, Roastlogger or pBourbon)
//          Fixed? bug causing crashes when receiving READ commands
// 20140214 aArtisanQ_PID release 4_3
// 20150328 Replaced pBourbon option with Android option
//          Bug fix in LCD menu code.  Menu code disabled when not roasting stand alone
//          Changed default PID channel to 0
//          Added SV to values sent to Android app
// 20150328 aArtisanQ_PID release 5_0
// 20150403 Added PID;SV command from aArtisan
//          Changed default PID roast profile to 0 when using logging software
//          Reduced SRAM usage
// 20150404 Added PID;CHAN PID;CT and FILT commands
//          Added Heater, Fan and SV values to Artisan Logger if PID active
//          Removed PLOT_POWER option. Send power levels and SV if PID is active for Artisan. Send all by default for Android
// 20150409 Made loop time variable. Default = 1000ms (1s) but changes to 2000ms (2s) if needed for reading 4 temperature channels
//          Adjusted Read command to match aArtisan. Runs logger() from command to provide immediate response to Artisan
// 20150426 Removed io3, rf2000 and rc2000 commands to save memory
//          Other small compile changes to save memory
//          Compile directive change to ensure output levels are displayed when analogue pots are not active
// 20160416 Added fast PWM (3.922kHz) available in Phase Angle Control Mode on IO3. Enable using IO3_HTR_PAC in user.h.
//          Moved default zero-cross interrupt to IO2 to allow PWM out on IO3.
//          Also does 3.922kHz PWM for DC fan on IO3 in PWM mode.
//          Added Min and Max for IO3 output
//          aArtisanQ_PID version 6_2 released for testing
// 20161214 Added some compile directives to disable the pwmio3 variable when IO3_HTR_PAC is not defined (JGG)
//          This was causing the pullup on IO3 to be disabled and intefered with use of IO3 as the ZCD input
// 20161216 Changes to user.h (and others) to implement pre-defined configurations
// 20171004 Changed definition of PID_CHAN from logical channel to physical channel
//          This was causing issues with Artisan Roasting Scope logic when doing background follow with TC4 PID and logical channels set using CHAN;2100
//          Artisan Roasting Scope is assuming X in PID;CHAN;X command is a physical channel
//          Adjusted ROR_CHAN code to match physical channel approach
//          Adjusted command.txt to suit above changes
//          Adjusted Logger() so Heater Duty and Fan Duty are always sent in serial stream regardless od PID state
// 20180214 Added support for cheap I2C LCDs
//          Added support for two directly connected buttons for reseting timer and toggle PID.
// 20180529 Added support for another 2 buttons for menu navigation
//          Modified compile directives to allow IO3 PWM control and DCFAN command in CONFIG_PAC2 mode
//          Minor bug fix in logger()
// 20180831 Added support for PID_V1.2 library with Proportional on Measurement mode option
//          Added flag in user.h to set default PID mode
//          Modified PID tuning serial command. Now accepts PID;T_POM;p;i;d to set P_ON_M mode. PID;T;p;i;d now switches to P_ON_E mode.
//          Added new PID;LIMIT;min;max serial command to allow the PID output limits to be set.
//          Cleaned code to remove compile warnings
// 20180913 Version 6_6 released
// 20181130 Added compile directives to allow CONFIG_PAC3 mode to compile
//          Minor changes to user.h defaults
//          Version 6_7 released

<<<<<<< HEAD
#define BANNER_ARTISAN "aArtisanQ_PID 6_7"
=======
#define BANNER_ARTISAN_1 "aArtisanQ_PID"
#define BANNER_ARTISAN_2 "Version 6_7"
#define BANNER_ARTISAN_3 "10 July 2020"
>>>>>>> 4e2bf7bf

// this library included with the arduino distribution
#include <Wire.h>

// The user.h file contains user-definable and some other global compiler options
// It must be located in the same folder as aArtisan.pde
#include "user.h"

// command processor declarations -- must be in same folder as aArtisan
#include "cmndreader.h"

#ifdef MEMORY_CHK
// debugging memory problems
#include "MemoryFree.h"
#endif

#ifdef PHASE_ANGLE_CONTROL
// code for integral cycle control and phase angle control
#include "phase_ctrl.h"
#endif

#include <PWM16.h> // for SSR output

// these "contributed" libraries must be installed in your sketchbook's arduino/libraries folder
#include <cmndproc.h>     // for command interpreter
#include <thermocouple.h> // type K, type J, and type T thermocouple support
#include <cADC.h>         // MCP3424

#if defined LCD_PARALLEL || defined LCDAPTER
#include <cLCD.h> // required only if LCD is used
#endif
#ifdef LCD_I2C
#include <LiquidCrystal_I2C.h>
<<<<<<< HEAD
=======
#endif
#ifdef OLED_I2C
#include <Arduino.h>
#include <U8x8lib.h>

#ifdef U8X8_HAVE_HW_SPI
#include <SPI.h>
#endif
>>>>>>> 4e2bf7bf
#endif

// ------------------------ other compile directives
#define MIN_DELAY 300 // ms between ADC samples (tested OK at 270)
#define DP 1          // decimal places for output on serial port
#define D_MULT 0.001  // multiplier to convert temperatures from int to float
#define DELIM "; ,="  // command line parameter delimiters

#include <mcEEPROM.h>
mcEEPROM eeprom;
calBlock caldata;

float AT;               // ambient temp
float T[NC];            // final output values referenced to physical channels 0-3
int32_t ftemps[NC];     // heavily filtered temps
int32_t ftimes[NC];     // filtered sample timestamps
int32_t ftemps_old[NC]; // for calculating derivative
int32_t ftimes_old[NC]; // for calculating derivative
float RoR[NC];          // final RoR values
uint8_t actv[NC];       // identifies channel status, 0 = inactive, n = physical channel + 1

#ifdef CELSIUS // only affects startup conditions
boolean Cscale = true;
#else
boolean Cscale = false;
#endif

int levelOT1, levelOT2; // parameters to control output levels
#if !(defined PHASE_ANGLE_CONTROL && (INT_PIN == 3))
int levelIO3;
#endif

#ifdef MEMORY_CHK
uint32_t checktime;
#endif

#ifdef ANALOGUE1
uint8_t anlg1 = 0;         // analog input pins
int32_t old_reading_anlg1; // previous analogue reading
boolean analogue1_changed;
#endif

#ifdef ANALOGUE2
uint8_t anlg2 = 1;         // analog input pins
int32_t old_reading_anlg2; // previous analogue reading
boolean analogue2_changed;
#endif

#ifdef PID_CONTROL
#include <PID_v1.h>
<<<<<<< HEAD

//Define PID Variables we'll be connecting to
double Setpoint, Input, Output, SV; // SV is for roasting software override of Setpoint

//Specify the links and initial tuning parameters
#ifdef POM
PID myPID(&Input, &Output, &Setpoint, 2, 5, 1, P_ON_M, DIRECT);
#else
PID myPID(&Input, &Output, &Setpoint, 2, 5, 1, P_ON_E, DIRECT);
#endif
uint8_t pid_chan = PID_CHAN; // identify PV and set default value from user.h

int profile_number; // number of the profile for PID control
int profile_ptr;    // EEPROM pointer for profile data
char profile_name[40];
char profile_description[80];
int profile_number_new; // used when switching between profiles

int times[2], temps[2]; // time and temp values read from EEPROM for setpoint calculation

=======

//Define PID Variables we'll be connecting to
double Setpoint, Input, Output, SV; // SV is for roasting software override of Setpoint

//Specify the links and initial tuning parameters
#ifdef POM
PID myPID(&Input, &Output, &Setpoint, 2, 5, 1, P_ON_M, DIRECT);
#else
PID myPID(&Input, &Output, &Setpoint, 2, 5, 1, P_ON_E, DIRECT);
#endif
uint8_t pid_chan = PID_CHAN; // identify PV and set default value from user.h

int profile_number; // number of the profile for PID control
int profile_ptr;    // EEPROM pointer for profile data
char profile_name[40];
char profile_description[80];
int profile_number_new; // used when switching between profiles

int times[2], temps[2]; // time and temp values read from EEPROM for setpoint calculation

>>>>>>> 4e2bf7bf
char profile_CorF; // profile temps stored as Centigrade or Fahrenheit

#endif

uint32_t counter;        // second counter
uint32_t next_loop_time; //
boolean first;
uint16_t looptime = 1000;

// class objects
cADC adc(A_ADC);      // MCP3424
ambSensor amb(A_AMB); // MCP9800
filterRC fT[NC];      // filter for logged ET, BT
filterRC fRise[NC];   // heavily filtered for calculating RoR
filterRC fRoR[NC];    // post-filtering on RoR values
#ifndef PHASE_ANGLE_CONTROL
PWM16 ssr; // object for SSR output on OT1, OT2
#endif
// -----------------------------------------
// revised 14-Dec-2016 by JGG to disable constructor of pwmio3 when IO3_HTR_PAC not used
// revised 24-Sep-2017 by Brad changed from #ifdef IO3_HTR_PAC to #ifndef CONFIG_PAC3
#ifndef CONFIG_PAC3
PWM_IO3 pwmio3;
#endif
// --------------------------------------
CmndInterp ci(DELIM); // command interpreter object

// array of thermocouple types
tcBase *tcp[4];
TC_TYPE1 tc1;
TC_TYPE2 tc2;
TC_TYPE3 tc3;
TC_TYPE4 tc4;

// ---------------------------------- LCD interface definition

<<<<<<< HEAD
#if defined LCD_PARALLEL || defined LCDAPTER || defined LCD_I2C
=======
#if defined LCD_PARALLEL || defined LCDAPTER || defined LCD_I2C || defined OLED_I2C
>>>>>>> 4e2bf7bf
// LCD output strings
char st1[6], st2[6];
int LCD_mode = 0;
#endif

#ifdef LCDAPTER
#include <cButton.h>
cButtonPE16 buttons; // class object to manage button presses
#define BACKLIGHT lcd.backlight();
cLCD lcd; // I2C LCD interface
#endif

#ifdef LCD_I2C
// Set the pins on the I2C chip used for LCD connections:
//                    addr, en,rw,rs,d4,d5,d6,d7,bl,blpol
LiquidCrystal_I2C lcd(LCD_I2C_ADDRESS, 2, 1, 0, 4, 5, 6, 7, 3, POSITIVE); // Set the LCD I2C address
#define BACKLIGHT lcd.backlight();
<<<<<<< HEAD
=======
#endif

#ifdef OLED_I2C
//  U8G2_SSD1306_128X64_NONAME_F_SW_I2C lcd(U8G2_R0, /* clock=*/ SCL, /* data=*/ SDA, /* reset=*/ U8X8_PIN_NONE);   // All Boards without Reset of the Display
U8X8_SSD1306_128X64_NONAME_HW_I2C lcd(/* clock=*/SCL, /* data=*/SDA, /* reset=*/U8X8_PIN_NONE); // OLEDs without Reset of the Display
#define BACKLIGHT lcd.setPowerSave(0);                                                          // disable powersave
>>>>>>> 4e2bf7bf
#endif

#ifdef LCD_PARALLEL
#define BACKLIGHT ;
#define RS 2
#define ENABLE 4
#define D4 7
#define D5 8
#define D6 12
#define D7 13
LiquidCrystal lcd(RS, ENABLE, D4, D5, D6, D7); // standard 4-bit parallel interface
#endif

unsigned long debounceDelay = 50;
#ifdef RESET_TIMER_BUTTON
unsigned long lastDebounceTimeRESET_TIMER_BUTTON = 0;
int buttonStateRESET_TIMER_BUTTON;            // the current reading from the input pin
int lastButtonStateRESET_TIMER_BUTTON = HIGH; // the previous reading from the input pin
#endif
#ifdef TOGGLE_PID_BUTTON
unsigned long lastDebounceTimeTOGGLE_PID_BUTTON = 0;
int buttonStateTOGGLE_PID_BUTTON;            // the current reading from the input pin
int lastButtonStateTOGGLE_PID_BUTTON = HIGH; // the previous reading from the input pin
#endif
#ifdef MODE_BUTTON
unsigned long lastDebounceTimeMODE_BUTTON = 0;
int buttonStateMODE_BUTTON;            // the current reading from the input pin
int lastButtonStateMODE_BUTTON = HIGH; // the previous reading from the input pin
#endif
#ifdef ENTER_BUTTON
unsigned long lastDebounceTimeENTER_BUTTON = 0;
int buttonStateENTER_BUTTON;            // the current reading from the input pin
int lastButtonStateENTER_BUTTON = HIGH; // the previous reading from the input pin
#endif

// --------------------------------------------- end LCD interface

// T1, T2 = temperatures x 1000
// t1, t2 = time marks, milliseconds
// ---------------------------------------------------
float calcRise(int32_t T1, int32_t T2, int32_t t1, int32_t t2)
{
  int32_t dt = t2 - t1;
  if (dt == 0)
    return 0.0; // fixme -- throw an exception here?
  float dT = (convertUnits(T2) - convertUnits(T1)) * D_MULT;
  float dS = dt * 0.001;   // convert from milli-seconds to seconds
  return (dT / dS) * 60.0; // rise per minute
}

// ------------- wrapper for the command interpreter's serial line reader
void checkSerial()
{
  const char *result = ci.checkSerial();
  if (result != NULL)
  { // some things we might want to do after a command is executed
#if defined LCD && defined COMMAND_ECHO
<<<<<<< HEAD
    lcd.setCursor(0, 0); // echo all commands to the LCD
=======
    lcdSetCursor(0, 0); // echo all commands to the LCD
>>>>>>> 4e2bf7bf
    lcd.print(result);
#endif
#ifdef MEMORY_CHK
    Serial.print(F("# freeMemory()="));
    Serial.print(freeMemory());
    Serial.print(F("  ,  "));
    Serial.println(result);
#endif
  }
}

// ----------------------------------
void checkStatus(uint32_t ms)
{ // this is an active delay loop
  uint32_t tod = millis();
  while (millis() < tod + ms)
  {
    checkSerial();
#if (!defined(PHASE_ANGLE_CONTROL)) || (INT_PIN != 3) // disable when PAC active and pin 3 reads the ZCD
    dcfan.slew_fan();                                 // keep the fan smoothly increasing in speed
#endif
#ifdef LCDAPTER
#if not(defined ROASTLOGGER || defined ARTISAN || defined ANDROID)
    checkButtons();
#endif
#endif
#if not(defined ROASTLOGGER || defined ARTISAN || defined ANDROID) // Stops buttons being read unless in standalone mode. Added to fix crash (due to low memory?).
    checkButtonPins();
#endif
  }
}

// ----------------------------------------------------
float convertUnits(float t)
{
  if (Cscale)
    return F_TO_C(t);
  else
    return t;
}

// ------------------------------------------------------------------
void logger()
{

#ifdef ARTISAN
  // print ambient
  Serial.print(convertUnits(AT), DP);
  // print active channels
  for (uint8_t jj = 0; jj < NC; ++jj)
  {
    uint8_t k = actv[jj];
    if (k > 0)
    {
      --k;
      Serial.print(F(","));
      Serial.print(convertUnits(T[k]), DP);
    }
  }

  Serial.print(F(","));
<<<<<<< HEAD
  if (FAN_DUTY < HTR_CUTOFF_FAN_VAL)
  { // send 0 if OT1 has been cut off
    Serial.print(0);
  }
  else
  {
    Serial.print(HEATER_DUTY);
  }
  Serial.print(F(","));
  Serial.print(FAN_DUTY);
=======
  Serial.print(getHeaterDuty());
  Serial.print(F(","));
  Serial.print(FAN_DUTY);
#ifdef PID_CONTROL
>>>>>>> 4e2bf7bf
  if (myPID.GetMode() != MANUAL)
  { // If PID in AUTOMATIC mode
    Serial.print(F(","));
    Serial.print(Setpoint);
  }
  else
  {
    Serial.print(F(","));
    Serial.print(0); // send 0 if PID is off
  }
<<<<<<< HEAD
=======
#endif
>>>>>>> 4e2bf7bf

  Serial.println();

#endif

#ifdef ROASTLOGGER
  for (uint8_t jj = 0; jj < NC; ++jj)
  {
    uint8_t k = actv[jj];
    if (k > 0)
    {
      --k;
      Serial.print(F("rorT"));
      Serial.print(k + 1);
      Serial.print(F("="));
      Serial.println(RoR[k], DP);
      Serial.print(F("T"));
      Serial.print(k + 1);
      Serial.print(F("="));
      Serial.println(convertUnits(T[k]));
    }
  }
  Serial.print(F("Power%="));
<<<<<<< HEAD
  if (FAN_DUTY < HTR_CUTOFF_FAN_VAL)
  { // send 0 if OT1 has been cut off
    Serial.println(0);
  }
  else
  {
    Serial.println(HEATER_DUTY);
  }
=======
  Serial.print(getHeaterDuty());
>>>>>>> 4e2bf7bf
  Serial.print(F("Fan="));
  Serial.print(FAN_DUTY);
#endif

#ifdef ANDROID

  // print counter
  //Serial.print( counter );
  //Serial.print( F(",") );

  // print ambient
  Serial.print(convertUnits(AT), DP);
  // print active channels
  for (uint8_t jj = 0; jj < NC; ++jj)
  {
    uint8_t k = actv[jj];
    if (k > 0)
    {
      --k;
      Serial.print(F(","));
      Serial.print(convertUnits(T[k]));
      Serial.print(F(","));
      Serial.print(RoR[k], DP);
    }
  }

  //#ifdef PLOT_POWER
  Serial.print(F(","));
<<<<<<< HEAD
  if (FAN_DUTY < HTR_CUTOFF_FAN_VAL)
  { // send 0 if OT1 has been cut off
    Serial.print(0);
  }
  else
  {
    Serial.print(HEATER_DUTY);
  }
=======
  Serial.print(getHeaterDuty());
>>>>>>> 4e2bf7bf
  Serial.print(F(","));
  Serial.print(FAN_DUTY);
  //#endif

#ifdef PID_CONTROL
  Serial.print(F(","));
  Serial.print(Setpoint);

#endif

  Serial.println();

#endif
}

// --------------------------------------------------------------------------
void get_samples() // this function talks to the amb sensor and ADC via I2C
{
  int32_t v;
  tcBase *tc;
  float tempF;
  int32_t itemp;
  float rx;

  uint16_t dly = amb.getConvTime(); // use delay based on slowest conversion
  uint16_t dADC = adc.getConvTime();
  dly = dly > dADC ? dly : dADC;

  for (uint8_t jj = 0; jj < NC; jj++)
  {                       // one-shot conversions on both chips
    uint8_t k = actv[jj]; // map logical channels to physical ADC channels
    if (k > 0)
    {
      --k;
      tc = tcp[k];           // each channel may have its own TC type
      adc.nextConversion(k); // start ADC conversion on physical channel k
      amb.nextConversion();  // start ambient sensor conversion
      checkStatus(dly);      // give the chips time to perform the conversions

      if (!first)
      {                            // on first loop dont save zero values
        ftemps_old[k] = ftemps[k]; // save old filtered temps for RoR calcs
        ftimes_old[k] = ftimes[k]; // save old timestamps for filtered temps for RoR calcs
      }

      ftimes[k] = millis(); // record timestamp for RoR calculations

      amb.readSensor();                             // retrieve value from ambient temp register
      v = adc.readuV();                             // retrieve microvolt sample from MCP3424
      tempF = tc->Temp_F(0.001 * v, amb.getAmbF()); // convert uV to Celsius

      // filter on direct ADC readings, not computed temperatures
      v = fT[k].doFilter(v << 10); // multiply by 1024 to create some resolution for filter
      v >>= 10;
      AT = amb.getAmbF();
      T[k] = tc->Temp_F(0.001 * v, AT); // convert uV to Fahrenheit;

      ftemps[k] = fRise[k].doFilter(tempF * 1000); // heavier filtering for RoR

      if (!first)
      { // on first loop dont calc RoR
        rx = calcRise(ftemps_old[k], ftemps[k], ftimes_old[k], ftimes[k]);
        RoR[k] = fRoR[k].doFilter(rx / D_MULT) * D_MULT; // perform post-filtering on RoR values
      }
    }
  }
  first = false;
};

#if defined LCD_PARALLEL || defined LCDAPTER || defined LCD_I2C || defined OLED_I2C
void lcdSetCursor(int x, int y)
{
  // #ifdef OLED_I2C // Should match the scale of font selected for OLED
  //   const int X_SCALE = 1;
  //   const int Y_SCALE = 1;
  // #else
  //   const int X_SCALE = 1;
  //   const int Y_SCALE = 1;
  // #endif
  // lcd.setCursor(x * X_SCALE, y * Y_SCALE);
  lcd.setCursor(x, y);
}
// --------------------------------------------
void updateLCD()
{

  if (LCD_mode == 0)
  { // Display normal LCD screen

<<<<<<< HEAD
    lcd.setCursor(0, 0);
=======
    lcdSetCursor(0, 0);
>>>>>>> 4e2bf7bf
    if (counter / 60 < 10)
      lcd.print(F("0"));
    lcd.print(counter / 60); // Prob can do this better. Check aBourbon.
    lcd.print(F(":"));       // make this blink?? :)
    if (counter - (counter / 60) * 60 < 10)
      lcd.print(F("0"));
    lcd.print(counter - (counter / 60) * 60);

<<<<<<< HEAD
#ifdef LCD_4x20
=======
#if defined LCD_4x20 || defined LCD_8x16
>>>>>>> 4e2bf7bf

#ifdef COMMAND_ECHO
    lcd.print(F(" ")); // overwrite artisan commands
#endif

    // display the first 2 active channels encountered, normally BT and ET
    int it01;
    uint8_t jj, j;
    uint8_t k;
<<<<<<< HEAD
    for (jj = 0, j = 0; jj < NC && j < 2; ++jj)
=======
    for (jj = 0, j = 0; jj < NC && j < 3; ++jj)
>>>>>>> 4e2bf7bf
    {
      k = actv[jj];
      if (k != 0)
      {
        ++j;
        it01 = round(convertUnits(T[k - 1]));
        if (it01 > 999)
          it01 = 999;
        else if (it01 < -999)
          it01 = -999;
<<<<<<< HEAD
        sprintf(st1, "%4d", it01);
        if (j == 1)
        {
          lcd.setCursor(13, 0);
          lcd.print(F("ET:"));
        }
        else
        {
          lcd.setCursor(13, 1);
          lcd.print(F("BT:"));
=======
        sprintf(st1, "%3d", it01);
        if (j == 2)
        {
#ifdef LCD_8x16
          lcdSetCursor(0, 6);
#else
          lcdSetCursor(6, 0);
#endif
          lcd.print(F("BT:"));
        }
        else
        {
          if (j == 1)
          {
  #ifdef LCD_8x16
            lcdSetCursor(0, 4);
  #else
            lcdSetCursor(13, 0);
  #endif
            lcd.print(F("ET:"));
          }
          else
          {
  #ifdef LCD_8x16
            lcdSetCursor(0, 5);
  #else
            lcdSetCursor(13, 1);
  #endif
            lcd.print(F("XT:"));
          }
>>>>>>> 4e2bf7bf
        }
        lcd.print(st1);
      }
    }

    // AT
<<<<<<< HEAD
    it01 = round(convertUnits(AT));
    if (it01 > 999)
      it01 = 999;
    else if (it01 < -999)
      it01 = -999;
    sprintf(st1, "%3d", it01);
    lcd.setCursor(6, 0);
    lcd.print(F("AT:"));
    lcd.print(st1);
=======
//     it01 = round(convertUnits(AT));
//     if (it01 > 999)
//       it01 = 999;
//     else if (it01 < -999)
//       it01 = -999;
//     sprintf(st1, "%3d", it01);
// #ifdef LCD_8x16
//     lcdSetCursor(0, 6);
// #else
//     lcdSetCursor(6, 0);
// #endif
//     lcd.print(F("AT:"));
//     lcd.print(st1);
>>>>>>> 4e2bf7bf

#ifdef PID_CONTROL
    if (myPID.GetMode() != MANUAL)
    { // if PID is on then display PID: nnn% instead of OT1:
<<<<<<< HEAD
      lcd.setCursor(0, 2);
      lcd.print(F("PID:"));
      if (FAN_DUTY < HTR_CUTOFF_FAN_VAL)
      { // display 0% if OT1 has been cut off
        sprintf(st1, "%4d", (int)0);
      }
      else
      {
        sprintf(st1, "%4d", (int)HEATER_DUTY);
      }
      lcd.print(st1);
      lcd.print(F("%"));

      lcd.setCursor(13, 2); // display setpoint if PID is on
=======
      lcdSetCursor(0, 2);
      lcd.print(F("PID:"));
      sprintf(st1, "%4d", (int)getHeaterDuty());
      lcd.print(st1);
      lcd.print(F("%"));

      lcdSetCursor(13, 2); // display setpoint if PID is on
>>>>>>> 4e2bf7bf
      lcd.print(F("SP:"));
      sprintf(st1, "%4d", (int)Setpoint);
      lcd.print(st1);
    }
    else
    {
      //#ifdef ANALOGUE1
<<<<<<< HEAD
      lcd.setCursor(13, 2);
      lcd.print(F("       ")); // blank out SP: nnn if PID is off
                               //#else
                               //    lcd.setCursor( 0, 2 );
=======
      lcdSetCursor(13, 2);
      lcd.print(F("       ")); // blank out SP: nnn if PID is off
                               //#else
                               //    lcdSetCursor( 0, 2 );
>>>>>>> 4e2bf7bf
                               //    lcd.print(F("                    ")); // blank out PID: nnn% and SP: nnn if PID is off and ANALOGUE1 isn't defined
                               //#endif // end ifdef ANALOGUE1
    }
#endif // end ifdef PID_CONTROL

    // RoR
<<<<<<< HEAD
    lcd.setCursor(0, 1);
=======
    lcdSetCursor(0, 1);
>>>>>>> 4e2bf7bf
    lcd.print(F("RoR:"));
    sprintf(st1, "%4d", (int)RoR[ROR_CHAN - 1]); // adjust ROR_CHAN for 0-based array index
    lcd.print(st1);

//#ifdef ANALOGUE1
#ifdef PID_CONTROL
    if (myPID.GetMode() == MANUAL)
    { // only display OT2: nnn% if PID is off so PID display isn't overwriten
<<<<<<< HEAD
      lcd.setCursor(0, 2);
      lcd.print(F("HTR:"));
      if (FAN_DUTY < HTR_CUTOFF_FAN_VAL)
      { // display 0% if OT1 has been cut off
        sprintf(st1, "%4d", (int)0);
      }
      else
      {
        sprintf(st1, "%4d", (int)HEATER_DUTY);
      }
=======
      lcdSetCursor(0, 2);
      lcd.print(F("HTR:"));
      sprintf(st1, "%4d", (int)getHeaterDuty());
>>>>>>> 4e2bf7bf
      lcd.print(st1);
      lcd.print(F("%"));
    }

#else  // if PID_CONTROL isn't defined then always display OT1: nnn%
<<<<<<< HEAD
    lcd.setCursor(0, 2);
    lcd.print(F("HTR:"));
    if (FAN_DUTY < HTR_CUTOFF_FAN_VAL)
    { // display 0% if OT1 has been cut off
      sprintf(st1, "%4d", (int)0);
    }
    else
    {
      sprintf(st1, "%4d", (int)HEATER_DUTY);
    }
    lcd.print(st1);
    lcd.print(F("%"));
#endif // end ifdef PID_CONTROL
       //#endif // end ifdef ANALOGUE1

    //#ifdef ANALOGUE2
    lcd.setCursor(0, 3);
=======
    lcdSetCursor(0, 2);
    lcd.print(F("HTR:"));
    sprintf(st1, "%4d", (int)getHeaterDuty());
    lcd.print(st1);
    lcd.print(F("%"));
#endif // end ifdef PID_CONTROL \
       //#endif // end ifdef ANALOGUE1

    //#ifdef ANALOGUE2
    lcdSetCursor(0, 3);
>>>>>>> 4e2bf7bf
    lcd.print(F("FAN:"));
    sprintf(st1, "%4d", (int)FAN_DUTY);
    lcd.print(st1);
    lcd.print(F("%"));
    //#endif

#else // if not def LCD_4x20 ie if using a standard 2x16 LCD

#ifdef COMMAND_ECHO
    lcd.print(F("    ")); // overwrite artisan commands
#endif

    // display the first 2 active channels encountered, normally BT and ET
    int it01;
    uint8_t jj, j;
    uint8_t k;
    for (jj = 0, j = 0; jj < NC && j < 2; ++jj)
    {
      k = actv[jj];
      if (k != 0)
      {
        ++j;
        it01 = round(convertUnits(T[k - 1]));
        if (it01 > 999)
          it01 = 999;
        else if (it01 < -999)
          it01 = -999;
<<<<<<< HEAD
        sprintf(st1, "%4d", it01);
        if (j == 1)
        {
          lcd.setCursor(9, 0);
=======
        sprintf(st1, "%3d", it01);
        if (j == 1)
        {
          lcdSetCursor(9, 0);
>>>>>>> 4e2bf7bf
          lcd.print(F("ET:"));
        }
        else
        {
<<<<<<< HEAD
          lcd.setCursor(9, 1);
=======
          lcdSetCursor(9, 1);
>>>>>>> 4e2bf7bf
          lcd.print(F("BT:"));
        }
        lcd.print(st1);
      }
    }

#ifdef PID_CONTROL
    if (myPID.GetMode() != MANUAL)
    {
<<<<<<< HEAD
      lcd.setCursor(0, 1);
      if (FAN_DUTY < HTR_CUTOFF_FAN_VAL)
      { // display 0% if OT1 has been cut off
        lcd.print(F("  0"));
      }
      else
      {
        sprintf(st1, "%3d", (int)HEATER_DUTY);
        lcd.print(st1);
      }
=======
      lcdSetCursor(0, 1);
      sprintf(st1, "%3d", (int)getHeaterDuty());
      lcd.print(st1);
>>>>>>> 4e2bf7bf
      lcd.print(F("%"));
      sprintf(st1, "%4d", (int)Setpoint);
      lcd.print(st1);
    }
    else
    {
<<<<<<< HEAD
      lcd.setCursor(0, 1);
=======
      lcdSetCursor(0, 1);
>>>>>>> 4e2bf7bf
      lcd.print(F("RoR:"));
      sprintf(st1, "%4d", (int)RoR[ROR_CHAN - 1]); // adjust ROR_CHAN for 0-based array index
      lcd.print(st1);
    }
#else
<<<<<<< HEAD
    lcd.setCursor(0, 1);
=======
    lcdSetCursor(0, 1);
>>>>>>> 4e2bf7bf
    lcd.print(F("RoR:"));
    sprintf(st1, "%4d", (int)RoR[ROR_CHAN - 1]); // adjust ROR_CHAN for 0-based array index
    lcd.print(st1);
#endif // end ifdef PID_CONTROL

#ifdef ANALOGUE1
    if (analogue1_changed == true)
    { // overwrite RoR or PID values
<<<<<<< HEAD
      lcd.setCursor(0, 1);
      lcd.print(F("HTR:     "));
      lcd.setCursor(4, 1);
      if (FAN_DUTY < HTR_CUTOFF_FAN_VAL)
      { // display 0% if OT1 has been cut off
        sprintf(st1, "%3d", (int)0);
      }
      else
      {
        sprintf(st1, "%3d", (int)HEATER_DUTY);
      }
=======
      lcdSetCursor(0, 1);
      lcd.print(F("HTR:     "));
      lcdSetCursor(4, 1);
      sprintf(st1, "%3d", (int)getHeaterDuty());
>>>>>>> 4e2bf7bf
      lcd.print(st1);
      lcd.print(F("%"));
    }
#endif //ifdef ANALOGUE1
#ifdef ANALOGUE2
    if (analogue2_changed == true)
    { // overwrite RoR or PID values
<<<<<<< HEAD
      lcd.setCursor(0, 1);
      lcd.print(F("FAN:     "));
      lcd.setCursor(4, 1);
=======
      lcdSetCursor(0, 1);
      lcd.print(F("FAN:     "));
      lcdSetCursor(4, 1);
>>>>>>> 4e2bf7bf
      sprintf(st1, "%3d", (int)FAN_DUTY);
      lcd.print(st1);
      lcd.print(F("%"));
    }
#endif // end ifdef ANALOGUE2

#endif // end of ifdef LCD_4x20
  }

  else if (LCD_mode == 1)
  { // Display alternative 1 LCD display

#ifdef PID_CONTROL
<<<<<<< HEAD
#ifdef LCD_4x20
    lcd.setCursor(0, 0);
=======
#if defined LCD_4x20 || defined LCD_8x16
    lcdSetCursor(0, 0);
>>>>>>> 4e2bf7bf
    for (int i = 0; i < 20; i++)
    {
      if (profile_name[i] != 0)
        lcd.print(profile_name[i]);
    }
<<<<<<< HEAD
    lcd.setCursor(0, 1);
=======
    lcdSetCursor(0, 1);
>>>>>>> 4e2bf7bf
    for (int i = 0; i < 20; i++)
    {
      if (profile_description[i] != 0)
        lcd.print(profile_description[i]);
    }
<<<<<<< HEAD
    lcd.setCursor(0, 2);
=======
    lcdSetCursor(0, 2);
>>>>>>> 4e2bf7bf
    for (int i = 20; i < 40; i++)
    {
      if (profile_description[i] != 0)
        lcd.print(profile_description[i]);
    }
<<<<<<< HEAD
    lcd.setCursor(0, 3);
=======
    lcdSetCursor(0, 3);
>>>>>>> 4e2bf7bf
    lcd.print(F("PID: "));
    lcd.print(myPID.GetKp());
    lcd.print(F(","));
    lcd.print(myPID.GetKi());
    lcd.print(F(","));
    lcd.print(myPID.GetKd());

#else  // if not def LCD_4x20 ie if using a standard 2x16 LCD
<<<<<<< HEAD
    lcd.setCursor(0, 0);
=======
    lcdSetCursor(0, 0);
>>>>>>> 4e2bf7bf
    for (int i = 0; i < 20; i++)
    {
      if (profile_name[i] != 0)
        lcd.print(profile_name[i]);
    }
<<<<<<< HEAD
    lcd.setCursor(0, 1);
=======
    lcdSetCursor(0, 1);
>>>>>>> 4e2bf7bf
    lcd.print(F("P:"));
    lcd.print(myPID.GetKp());
    lcd.print(F(","));
    lcd.print(myPID.GetKi());
    lcd.print(F(","));
    lcd.print(myPID.GetKd());
#endif // end ifdef LCD_4x20
#endif // end ifdef PID_CONTROL
  }

} // end of updateLCD()
#endif

#if defined ANALOGUE1 || defined ANALOGUE2
// -------------------------------- reads analog value and maps it to 0 to 100
// -------------------------------- rounded to the nearest DUTY_STEP value
int32_t getAnalogValue(uint8_t port)
{
  int32_t mod, trial, min_anlg1, max_anlg1, min_anlg2, max_anlg2;
#ifdef PHASE_ANGLE_CONTROL
#ifdef IO3_HTR_PAC
  min_anlg1 = MIN_IO3;
  max_anlg1 = MAX_IO3;
  min_anlg2 = MIN_OT2;
  max_anlg2 = MAX_OT2;
#else
  min_anlg1 = MIN_OT1;
  max_anlg1 = MAX_OT1;
  min_anlg2 = MIN_OT2;
  max_anlg2 = MAX_OT2;
#endif
#else // PWM Mode
  min_anlg1 = MIN_OT1;
  max_anlg1 = MAX_OT1;
  min_anlg2 = MIN_IO3;
  max_anlg2 = MAX_IO3;
#endif
  float aval;
  aval = analogRead(port);
#ifdef ANALOGUE1
  if (port == anlg1)
  {
    aval = min_anlg1 * 10.24 + (aval / 1024) * 10.24 * (max_anlg1 - min_anlg1); // scale analogue value to new range
    if (aval == (min_anlg1 * 10.24))
      aval = 0; // still allow OT1 to be switched off at minimum value. NOT SURE IF THIS FEATURE IS GOOD???????
    mod = min_anlg1;
  }
#endif
#ifdef ANALOGUE2
  if (port == anlg2)
  {
    aval = min_anlg2 * 10.24 + (aval / 1024) * 10.24 * (max_anlg2 - min_anlg2); // scale analogue value to new range
    if (aval == (min_anlg2 * 10.24))
      aval = 0; // still allow OT2 to be switched off at minimum value. NOT SURE IF THIS FEATURE IS GOOD???????
    mod = min_anlg2;
  }
#endif
  trial = (aval + 0.001) * 100; // to fix weird rounding error from previous calcs?????
  trial /= 1023;
  trial = (trial / DUTY_STEP) * DUTY_STEP; // truncate to multiple of DUTY_STEP
  if (trial < mod)
    trial = 0;
  //  mod = trial % DUTY_STEP;
  //  trial = ( trial / DUTY_STEP ) * DUTY_STEP; // truncate to multiple of DUTY_STEP
  //  if( mod >= DUTY_STEP / 2 )
  //    trial += DUTY_STEP;
  return trial;
}
#endif // end if defined ANALOGUE1 || defined ANALOGUE2

#ifdef ANALOGUE1
// ---------------------------------
void readAnlg1()
{ // read analog port 1 and adjust OT1 output
  char pstr[5];
  int32_t reading;
  reading = getAnalogValue(anlg1);
  if (reading <= 100 && reading != old_reading_anlg1)
  { // did it change?
    analogue1_changed = true;
    old_reading_anlg1 = reading; // save reading for next time
#ifdef PHASE_ANGLE_CONTROL
#ifdef IO3_HTR_PAC
    levelIO3 = reading;
    outIO3();
#else
    levelOT1 = reading;
    outOT1();
#endif
#else // PWM Mode
    levelOT1 = reading;
    outOT1();
    Serial.print(F("Updating OT1 (heater) with new analogue value "));
    Serial.println(levelOT1, DEC);
#endif
  }
  else
  {
    analogue1_changed = false;
  }
}
#endif // end ifdef ANALOGUE1

#ifdef ANALOGUE2
// ---------------------------------
void readAnlg2()
{ // read analog port 2 and adjust OT2 output
  char pstr[5];
  int32_t reading;
  reading = getAnalogValue(anlg2);
  if (reading <= 100 && reading != old_reading_anlg2)
  { // did it change?
    analogue2_changed = true;
    old_reading_anlg2 = reading; // save reading for next time
#ifdef PHASE_ANGLE_CONTROL
    levelOT2 = reading;
    outOT2(); // update fan output on OT2
#else         // PWM Mode
    levelIO3 = reading;
    Serial.print(F("Updating IO3 (fan) with new analogue value "));
    Serial.println(levelIO3, DEC);
    outIO3(); // update fan output on IO3
#endif
  }
  else
  {
    analogue2_changed = false;
  }
}
#endif // end ifdef ANALOGUE2

#ifdef PID_CONTROL
// ---------------------------------
void updateSetpoint()
{ //read profile data from EEPROM and calculate new setpoint

  if (profile_number > 0)
  {
    while (counter < times[0] || counter >= times[1])
    { // if current time outside currently loaded interval then adjust profile pointer before reading new interval data from EEPROM
      if (counter < times[0])
      {
        profile_ptr = profile_ptr - 2; // two bytes per int
      }
      else
      {
        profile_ptr = profile_ptr + 2; // two bytes per int
      }

      eeprom.read(profile_ptr, (uint8_t *)&times, sizeof(times));       // read two profile times
      eeprom.read(profile_ptr + 100, (uint8_t *)&temps, sizeof(temps)); // read two profile temps.  100 = size of time data

      if (times[1] == 0)
      {
        Setpoint = 0;
        myPID.SetMode(MANUAL); // deactivate PID control
        Output = 0;            // set PID output to 0
        break;
      }
    }

    float x = (float)(counter - times[0]) / (float)(times[1] - times[0]); // can probably be tidied up?? Calcs proportion of time through current profile interval
    Setpoint = temps[0] + x * (temps[1] - temps[0]);                      // then applies the proportion to the temps
    if (profile_CorF == 'F' && Cscale)
    {                                    // make setpoint units match current units
      Setpoint = convertUnits(Setpoint); // convert F to C
    }
    else if (profile_CorF == 'C' & !Cscale)
    {                                   // make setpoint units match current units
      Setpoint = Setpoint * 9 / 5 + 32; // convert C to F
    }
  }
  else
  {
    Setpoint = SV;
  }
}

void setProfile()
{ // set profile pointer and read initial profile data

  if (profile_number > 0)
  {
    profile_ptr = 1024 + (400 * (profile_number - 1)) + 4;                    // 1024 = start of profile storage in EEPROM. 400 = size of each profile. 4 = location of profile C or F data
    eeprom.read(profile_ptr, (uint8_t *)&profile_CorF, sizeof(profile_CorF)); // read profile temp type

    getProfileDescription(profile_number); // read profile name and description data from eeprom for active profile number

    profile_ptr = 1024 + (400 * (profile_number - 1)) + 125;          // 1024 = start of profile storage in EEPROM. 400 = size of each profile. 125 = size of profile header data
    eeprom.read(profile_ptr, (uint8_t *)&times, sizeof(times));       // read 1st two profile times
    eeprom.read(profile_ptr + 100, (uint8_t *)&temps, sizeof(temps)); // read 1st two profile temps.  100 = size of time data

    // profile_ptr is left set for profile temp/time reads
  }
  //else //do something?
}

void getProfileDescription(int pn)
{ // read profile name and description data from eeprom
<<<<<<< HEAD

  if (profile_number > 0)
  {
    int pp = 1024 + (400 * (pn - 1)) + 5;                            // 1024 = start of profile storage in EEPROM. 400 = size of each profile. 5 = location of profile name
    eeprom.read(pp, (uint8_t *)&profile_name, sizeof(profile_name)); // read profile name

=======

  if (profile_number > 0)
  {
    int pp = 1024 + (400 * (pn - 1)) + 5;                            // 1024 = start of profile storage in EEPROM. 400 = size of each profile. 5 = location of profile name
    eeprom.read(pp, (uint8_t *)&profile_name, sizeof(profile_name)); // read profile name

>>>>>>> 4e2bf7bf
    pp = 1024 + (400 * (pn - 1)) + 45;                                             // 1024 = start of profile storage in EEPROM. 400 = size of each profile. 45 = location of profile description
    eeprom.read(pp, (uint8_t *)&profile_description, sizeof(profile_description)); // read profile name
  }
  //else //do something?
}
#endif // end ifdef PID_CONTROL

#ifdef LCDAPTER
// ----------------------------------
void checkButtons()
{ // take action if a button is pressed
  if (buttons.readButtons())
  {

    switch (LCD_mode)
    {

    case 0: // Main LCD display

      if (buttons.keyPressed(0) && buttons.keyChanged(0))
      { // button 1 - PID on/off - PREVIOUS PROFILE
#ifdef PID_CONTROL
        if (myPID.GetMode() == MANUAL)
        {
          myPID.SetMode(AUTOMATIC);
        }
        else
        {
          myPID.SetMode(MANUAL);
        }
#endif
      }
      else if (buttons.keyPressed(1) && buttons.keyChanged(1))
      { // button 2 - RESET TIMER - NEXT PROFILE
        counter = 0;
      }
      else if (buttons.keyPressed(2) && buttons.keyChanged(2))
      { // button 3 - ENTER BUTTON
        // do something
      }
      else if (buttons.keyPressed(3) && buttons.keyChanged(3))
      { // button 4 - CHANGE LCD MODE
        lcd.clear();
        LCD_mode++; // change mode
#ifndef PID_CONTROL
        if (LCD_mode == 1)
          LCD_mode++; // deactivate LCD mode 1 if PID control is disabled
#endif
        if (LCD_mode > 1)
          LCD_mode = 0; // loop at limit of modes
        delay(5);
      }
      break;

    case 1: // Profile Selection and PID parameter LCD display

      if (buttons.keyPressed(0) && buttons.keyChanged(0))
      { // button 1 - PID on/off - PREVIOUS PROFILE
#ifdef PID_CONTROL
        profile_number_new--;
        if (profile_number_new == 0)
          profile_number_new = NUM_PROFILES; // loop profile_number to end
        getProfileDescription(profile_number_new);
#endif
      }
      else if (buttons.keyPressed(1) && buttons.keyChanged(1))
      { // button 2 - RESET TIMER - NEXT PROFILE
#ifdef PID_CONTROL
        profile_number_new++;
        if (profile_number_new > NUM_PROFILES)
          profile_number_new = 1; // loop profile_number to start
        getProfileDescription(profile_number_new);
#endif
      }
      else if (buttons.keyPressed(2) && buttons.keyChanged(2))
      { // button 3 - ENTER BUTTON
#ifdef PID_CONTROL
        profile_number = profile_number_new; // change profile_number to new selection
        setProfile();                        // call setProfile to load the profile selected
        lcd.clear();
        LCD_mode = 0; // jump back to main LCD display mode
#endif
      }
      else if (buttons.keyPressed(3) && buttons.keyChanged(3))
      { // button 4 - CHANGE LCD MODE
        lcd.clear();
#ifdef PID_CONTROL
        profile_number_new = profile_number; // reset profile_number_new if profile wasn't changed
        setProfile();                        // or getProfileDescription()?????????
#endif
        LCD_mode++; // change mode
        if (LCD_mode > 1)
          LCD_mode = 0; // loop at limit of modes
        delay(5);
      }
      break;
    } //end of switch
  }   // end of if( buttons.readButtons() )
} // end of void checkButtons()
#endif // end ifdef LCDAPTER

// ----------------------------------
void outOT1()
{ // update output for OT1
<<<<<<< HEAD
=======
  if (levelOT1 > MAX_OT1)
    levelOT1 = MAX_OT1; // don't allow OT1 to exceed maximum
  if (levelOT1 < MIN_OT1)
    levelOT1 = MIN_OT1; // don't allow OT1 to turn on less than minimum

>>>>>>> 4e2bf7bf
  uint8_t new_levelot1;
#ifdef PHASE_ANGLE_CONTROL
#ifdef IO3_HTR_PAC // OT1 not cutoff by fan duty in IO3_HTR_PAC mode
  new_levelot1 = levelOT1;
#else
<<<<<<< HEAD
  if (levelOT2 < HTR_CUTOFF_FAN_VAL)
=======
  if (HTR_CUTOFF_FAN_RAMP)
  {
    int maxHeaterDuty = FAN_DUTY * (float) HTR_CUTOFF_FAN_RAMP + HTR_MAX_AT_FAN_0;
    new_levelot1 = min(levelOT1, maxHeaterDuty);
  }
  else if (levelOT2 < HTR_CUTOFF_FAN_VAL)
>>>>>>> 4e2bf7bf
  {
    new_levelot1 = 0;
  }
  else
  {
    new_levelot1 = levelOT1;
  }
#endif
  output_level_icc(new_levelot1);
#else // PWM Mode
<<<<<<< HEAD
  if (levelIO3 < HTR_CUTOFF_FAN_VAL)
=======
  if (HTR_CUTOFF_FAN_RAMP)
  {
    int maxHeaterDuty = FAN_DUTY * (float) HTR_CUTOFF_FAN_RAMP + HTR_MAX_AT_FAN_0;
    new_levelot1 = min(levelOT1, maxHeaterDuty);
  }
  else if (levelIO3 < HTR_CUTOFF_FAN_VAL)
>>>>>>> 4e2bf7bf
  {
    new_levelot1 = 0;
  }
  else
  {
    new_levelot1 = levelOT1;
  }
  ssr.Out(new_levelot1, levelOT2);
<<<<<<< HEAD
=======
  Serial.print(F("Setting HEATER_DUTY (OT1) to "));
  Serial.println(new_levelot1);
>>>>>>> 4e2bf7bf
#endif
}

// ----------------------------------
void outOT2()
{ // update output for OT2

#ifdef PHASE_ANGLE_CONTROL
#ifdef IO3_HTR_PAC
  outIO3(); // update IO3 output to cut or reinstate power to heater if required
#else
  outOT1(); // update OT1 output to cut or reinstate power to heater if required
#endif
  output_level_pac(levelOT2);
#else // PWM Mode
<<<<<<< HEAD
  if (levelIO3 < HTR_CUTOFF_FAN_VAL)
  { // if levelIO3 < cutoff value then turn off heater
    ssr.Out(0, levelOT2);
=======
  if (HTR_CUTOFF_FAN_RAMP)
  {
    int maxHeaterDuty = min(levelOT1, levelIO3 * (float) HTR_CUTOFF_FAN_RAMP + HTR_MAX_AT_FAN_0);
    ssr.Out(maxHeaterDuty, levelOT2);
    Serial.print(F("Heater limited to max of FAN_DUTY * RAMP"));
    Serial.println(maxHeaterDuty);
  }
  else if (levelIO3 < HTR_CUTOFF_FAN_VAL)
  { // if levelIO3 < cutoff value then turn off heater
    ssr.Out(0, levelOT2);
    Serial.println(F("Heater cutoff for low fan (outOT2)"));
>>>>>>> 4e2bf7bf
  }
  else
  { // turn OT1 and OT2 back on again if levelIO3 is above cutoff value.
    ssr.Out(levelOT1, levelOT2);
<<<<<<< HEAD
  }
#endif
}

#if (!defined(CONFIG_PAC3)) // completely disable outIO3 if using CONFIG_PAC3 mode (uses IO3 for interrupt)
// ----------------------------------
void outIO3()
{ // update output for IO3
=======
    Serial.println(F("Heater back on for low fan (outOT2)"));
  }
#endif
}

#if (!defined(CONFIG_PAC3)) // completely disable outIO3 if using CONFIG_PAC3 mode (uses IO3 for interrupt)
uint8_t getHeaterDuty()
{
  if (HTR_CUTOFF_FAN_RAMP)
  {
    int maxHeaterDuty = FAN_DUTY * (float) HTR_CUTOFF_FAN_RAMP + HTR_MAX_AT_FAN_0;
    return min(HEATER_DUTY, maxHeaterDuty);
  }
  if (FAN_DUTY < HTR_CUTOFF_FAN_VAL)
  { // send 0 if OT1 has been cut off
    return 0;
  }
  return HEATER_DUTY;
}

// ----------------------------------
void outIO3()
{ // update output for IO3
  if (levelIO3 > MAX_IO3)
    levelIO3 = MAX_IO3; // don't allow IO3 to exceed maximum
  if (levelIO3 < MIN_IO3)
    levelIO3 = MIN_IO3; // don't allow IO3 to turn on less than minimum
>>>>>>> 4e2bf7bf

  float pow;

#ifdef PHASE_ANGLE_CONTROL
  uint8_t new_levelio3;
  new_levelio3 = levelIO3;
#ifdef IO3_HTR_PAC
<<<<<<< HEAD
  if (levelOT2 < HTR_CUTOFF_FAN_VAL)
=======
  if (HTR_CUTOFF_FAN_RAMP)
  {
    new_levelio3 = min(new_levelio3, levelOT2);
  }
  else if (levelOT2 < HTR_CUTOFF_FAN_VAL)
>>>>>>> 4e2bf7bf
  { // if levelIO3 < cutoff value then turn off heater on IO3
    new_levelio3 = 0;
  }
#endif // IO3_HTR_PAC
  pow = 2.55 * new_levelio3;
  pwmio3.Out(round(pow));
#else  // PWM Mode, fan on IO3
<<<<<<< HEAD
  if (levelIO3 < HTR_CUTOFF_FAN_VAL)
  { // if levelIO3 < cutoff value then turn off heater on OT1
    ssr.Out(0, levelOT2);
  }
  else
  { // turn OT1 and OT2 back on again if levelIO3 is above cutoff value.
    ssr.Out(levelOT1, levelOT2);
=======
  int newOT1 = levelOT1;
  if (HTR_CUTOFF_FAN_RAMP)
  {
    newOT1 = min(levelOT1, levelIO3 * (float) HTR_CUTOFF_FAN_RAMP + HTR_MAX_AT_FAN_0);
  }
  else if (levelIO3 < HTR_CUTOFF_FAN_VAL)
  { // if levelIO3 < cutoff value then turn off heater on OT1
    newOT1 = 0;
>>>>>>> 4e2bf7bf
  }
  else
  { // turn OT1 and OT2 back on again if levelIO3 is above cutoff value.
    newOT1 = levelOT1;
  }
  ssr.Out(newOT1, levelOT2);
  Serial.print(F("Setting HEATER_DUTY (OT1) to "));
  Serial.println(newOT1);

  pow = 2.55 * levelIO3;
  pwmio3.Out(round(pow));
<<<<<<< HEAD
=======
  Serial.print(F("Setting IO3 to "));
  Serial.print(levelIO3);
  Serial.println(F(" * 2.55"));
>>>>>>> 4e2bf7bf
#endif // PWM Mode, fan on IO3
}
#endif

// ----------------------------------
#if not(defined ROASTLOGGER || defined ARTISAN || defined ANDROID) // Stops buttons being read unless in standalone mode. Added to fix crash (due to low memory?).

void checkButtonPins()
{
  int reading;
#ifdef RESET_TIMER_BUTTON
  reading = digitalRead(RESET_TIMER_BUTTON);

  if (reading != lastButtonStateRESET_TIMER_BUTTON)
  {
    // reset the debouncing timer
    lastDebounceTimeRESET_TIMER_BUTTON = millis();
  }

  if ((millis() - lastDebounceTimeRESET_TIMER_BUTTON) > debounceDelay)
  {
    // whatever the reading is at, it's been there for longer than the debounce
    // delay, so take it as the actual current state:

    // if the button state has changed:
    if (reading != buttonStateRESET_TIMER_BUTTON)
    {
      buttonStateRESET_TIMER_BUTTON = reading;

      // only toggle the LED if the new button state is HIGH
      if (buttonStateRESET_TIMER_BUTTON == LOW)
      { // LOW = on with internal pullup active
        switch (LCD_mode)
        {
        case 0:
          counter = 0;
          break;
        case 1:
#ifdef PID_CONTROL
          profile_number_new--;
          if (profile_number_new == 0)
            profile_number_new = NUM_PROFILES; // loop profile_number to end
          getProfileDescription(profile_number_new);
#endif
          break;
        }
      }
    }
  }
  lastButtonStateRESET_TIMER_BUTTON = reading;
#endif
#ifdef TOGGLE_PID_BUTTON
  reading = digitalRead(TOGGLE_PID_BUTTON);

  if (reading != lastButtonStateTOGGLE_PID_BUTTON)
  {
    // reset the debouncing timer
    lastDebounceTimeTOGGLE_PID_BUTTON = millis();
  }

  if ((millis() - lastDebounceTimeTOGGLE_PID_BUTTON) > debounceDelay)
  {
    // whatever the reading is at, it's been there for longer than the debounce
    // delay, so take it as the actual current state:

    // if the button state has changed:
    if (reading != buttonStateTOGGLE_PID_BUTTON)
    {
      buttonStateTOGGLE_PID_BUTTON = reading;

      // only toggle the LED if the new button state is HIGH
      if (buttonStateTOGGLE_PID_BUTTON == LOW)
      { // LOW = on with internal pullup active
        switch (LCD_mode)
        {
        case 0:
#ifdef PID_CONTROL
          if (myPID.GetMode() == MANUAL)
          {
            myPID.SetMode(AUTOMATIC);
          }
          else
          {
            myPID.SetMode(MANUAL);
          }
#endif
          break;

        case 1:
#ifdef PID_CONTROL
          Serial.print(profile_number_new);
          profile_number_new++;
          if (profile_number_new > NUM_PROFILES)
            profile_number_new = 1; // loop profile_number to start
          getProfileDescription(profile_number_new);
#endif
          break;
        }
      }
    }
  }
  lastButtonStateTOGGLE_PID_BUTTON = reading;
#endif
#ifdef MODE_BUTTON
  reading = digitalRead(MODE_BUTTON);

  if (reading != lastButtonStateMODE_BUTTON)
  {
    // reset the debouncing timer
    lastDebounceTimeMODE_BUTTON = millis();
  }

  if ((millis() - lastDebounceTimeMODE_BUTTON) > debounceDelay)
  {
    // whatever the reading is at, it's been there for longer than the debounce
    // delay, so take it as the actual current state:

    // if the button state has changed:
    if (reading != buttonStateMODE_BUTTON)
    {
      buttonStateMODE_BUTTON = reading;

      // only toggle the LED if the new button state is HIGH
      if (buttonStateMODE_BUTTON == LOW)
      { // LOW = on with internal pullup active
        switch (LCD_mode)
        {
        case 0: // Main page
          lcd.clear();
          LCD_mode++; // change mode
#ifndef PID_CONTROL
          if (LCD_mode == 1)
            LCD_mode++; // deactivate LCD mode 1 if PID control is disabled
#endif
          if (LCD_mode > 1)
            LCD_mode = 0; // loop at limit of modes
          break;

        case 1: // Profile change page
          lcd.clear();
#ifdef PID_CONTROL
          profile_number_new = profile_number; // reset profile_number_new if profile wasn't changed
          setProfile();                        // or getProfileDescription()?????????
#endif
          LCD_mode++; // change mode
          if (LCD_mode > 1)
            LCD_mode = 0; // loop at limit of modes
          break;
        }
      }
    }
  }
  lastButtonStateMODE_BUTTON = reading;
#endif
#ifdef ENTER_BUTTON
  reading = digitalRead(ENTER_BUTTON);

  if (reading != lastButtonStateENTER_BUTTON)
  {
    // reset the debouncing timer
    lastDebounceTimeENTER_BUTTON = millis();
  }

  if ((millis() - lastDebounceTimeENTER_BUTTON) > debounceDelay)
  {
    // whatever the reading is at, it's been there for longer than the debounce
    // delay, so take it as the actual current state:

    // if the button state has changed:
    if (reading != buttonStateENTER_BUTTON)
    {
      buttonStateENTER_BUTTON = reading;

      // only toggle the LED if the new button state is HIGH
      if (buttonStateENTER_BUTTON == LOW)
      { // LOW = on with internal pullup active
        switch (LCD_mode)
        {
        case 0: // Main page
            // do something?
          break;

        case 1: // Profile change page
#ifdef PID_CONTROL
          profile_number = profile_number_new; // change profile_number to new selection
          setProfile();                        // call setProfile to load the profile selected
          lcd.clear();
          LCD_mode = 0; // jump back to main LCD display mode
#endif
          break;
        }
      }
    }
  }
  lastButtonStateENTER_BUTTON = reading;
#endif
}
#endif

// ------------------------------------------------------------------------
// MAIN
//
void blinkInternalLed()
{
  digitalWrite(LED_BUILTIN, HIGH);   // turn the LED on 
  delay(5);                       // wait for 10ms
  digitalWrite(LED_BUILTIN, LOW);    // turn the LED off 
  // delay(500); 
}

void setup()
{
  delay(100);
<<<<<<< HEAD
=======
  pinMode(LED_BUILTIN, OUTPUT);
  blinkInternalLed();

>>>>>>> 4e2bf7bf
  Wire.begin();
  Serial.begin(BAUD);
  amb.init(AMB_FILTER); // initialize ambient temp filtering

<<<<<<< HEAD
#if defined LCD_PARALLEL || defined LCDAPTER || defined LCD_I2C
=======
  blinkInternalLed();

#if defined LCD_PARALLEL || defined LCDAPTER || defined LCD_I2C || defined OLED_I2C
#ifdef OLED_I2C
  lcd.begin();
  // lcd.setBusClock(100000);
  // lcd.setFont(u8x8_font_8x13_1x2_f);
  lcd.setFont(u8x8_font_artossans8_r);
  lcd.setPowerSave(0);
#else
>>>>>>> 4e2bf7bf
#ifdef LCD_4x20
  lcd.begin(20, 4);
#else
  lcd.begin(16, 2);
<<<<<<< HEAD
#endif
  BACKLIGHT;
  lcd.setCursor(0, 0);
  lcd.print(BANNER_ARTISAN); // display version banner
  lcd.setCursor(0, 1);
=======
#endif // LCD_4x20
#endif // OLED_I2C

  BACKLIGHT;
  lcdSetCursor(0, 0);
  lcd.print(BANNER_ARTISAN_1); // display version banner
  lcdSetCursor(0, 1);
  lcd.print(BANNER_ARTISAN_2); // display version banner
  lcdSetCursor(0, 2);
  lcd.print(BANNER_ARTISAN_3); // display version banner
  lcdSetCursor(0, 3);
>>>>>>> 4e2bf7bf
#ifdef ANDROID
  lcd.print(F("ANDROID")); // display version banner
#endif                     // ANDROID
#ifdef ARTISAN
  lcd.print(F("ARTISAN")); // display version banner
#endif                     // ARTISAN
#ifdef ROASTLOGGER
  lcd.print(F("ROASTLOGGER")); // display version banner
#endif                         // ROASTLOGGER
<<<<<<< HEAD

#endif
=======
delay(3000);
#endif // LCD
>>>>>>> 4e2bf7bf

#ifdef LCDAPTER
  buttons.begin(4);
  buttons.readButtons();
  buttons.ledAllOff();
#endif

#ifdef MEMORY_CHK
  Serial.print(F("# freeMemory()="));
  Serial.println(freeMemory());
#endif

  adc.setCal(CAL_GAIN, UV_OFFSET);
  amb.setOffset(AMB_OFFSET);

  // read calibration and identification data from eeprom
  if (readCalBlock(eeprom, caldata))
  {
    adc.setCal(caldata.cal_gain, caldata.cal_offset);
    amb.setOffset(caldata.K_offset);
  }
  else
  { // if there was a problem with EEPROM read, then use default values
    adc.setCal(CAL_GAIN, UV_OFFSET);
    amb.setOffset(AMB_OFFSET);
  }

  // initialize filters on all channels
  fT[0].init(ET_FILTER); // digital filtering on ET
  fT[1].init(BT_FILTER); // digital filtering on BT
  fT[2].init(ET_FILTER);
  fT[3].init(ET_FILTER);
  fRise[0].init(RISE_FILTER); // digital filtering for RoR calculation
  fRise[1].init(RISE_FILTER); // digital filtering for RoR calculation
  fRoR[0].init(ROR_FILTER);   // post-filtering on RoR values
  fRoR[1].init(ROR_FILTER);   // post-filtering on RoR values

  // set up output on OT1 and OT2 and IO3
  levelOT1 = levelOT2 = 0;
#if !(defined PHASE_ANGLE_CONTROL && (INT_PIN == 3))
  levelIO3 = 0;
#endif
#ifndef PHASE_ANGLE_CONTROL
  ssr.Setup(TIME_BASE);
#else
  init_control();
#endif
// --------------------------
// modifed 14-Dec-2016 by JGG
// revised 22-Mar-2017 by Brad changed from #ifdef IO3_HTR_PAC to #ifndef CONFIG_PAC3
#ifndef CONFIG_PAC3
  pwmio3.Setup(IO3_PCORPWM, IO3_PRESCALE_8); // setup pmw frequency ion IO3
#endif
  // ----------------------------

#ifdef ANALOGUE1
  old_reading_anlg1 = getAnalogValue(anlg1); // initialize old_reading with initial analogue value
#endif
#ifdef ANALOGUE2
  old_reading_anlg2 = getAnalogValue(anlg2); // initialize old_reading with initial analogue value
#endif

  // initialize the active channels to default values
  actv[0] = 2; // ET on TC1
  actv[1] = 1; // BT on TC2
  actv[2] = 3; // XT Exhaust
  actv[3] = 0; // default inactive

  // assign thermocouple types
  tcp[0] = &tc1;
  tcp[1] = &tc2;
  tcp[2] = &tc3;
  tcp[3] = &tc4;

  // add active commands to the linked list in the command interpreter object
  ci.addCommand(&dwriter);
  ci.addCommand(&awriter);
  ci.addCommand(&units);
  ci.addCommand(&chan);
#if (!defined(PHASE_ANGLE_CONTROL)) || (INT_PIN != 3) // disable when PAC active and pin 3 reads the ZCD
  ci.addCommand(&io3);
  ci.addCommand(&dcfan);
#endif
  ci.addCommand(&ot2);
  ci.addCommand(&ot1);
  ci.addCommand(&reader);
<<<<<<< HEAD
  ci.addCommand(&pid);
=======
#ifdef PID_CONTROL
  ci.addCommand(&pid);
#endif
>>>>>>> 4e2bf7bf
  ci.addCommand(&reset);
#ifdef ROASTLOGGER
  ci.addCommand(&load);
  ci.addCommand(&power);
  ci.addCommand(&fan);
#endif
  ci.addCommand(&filt);
<<<<<<< HEAD
=======

  // Update all outputs to initialise to correct values
  outOT1();
  outOT2();
  outIO3();
>>>>>>> 4e2bf7bf

#if (!defined(PHASE_ANGLE_CONTROL)) || (INT_PIN != 3) // disable when PAC active and pin 3 reads the ZCD
  dcfan.init();                                       // initialize conditions for dcfan
#endif
<<<<<<< HEAD

  pinMode(LED_PIN, OUTPUT);

#if defined LCD_PARALLEL || defined LCDAPTER || defined LCD_I2C
=======

  pinMode(LED_PIN, OUTPUT);

#if defined LCD_PARALLEL || defined LCDAPTER || defined LCD_I2C || defined OLED_I2C
>>>>>>> 4e2bf7bf
  delay(500);
  lcd.clear();
#endif
#ifdef MEMORY_CHK
  checktime = millis();
#endif

#ifdef PID_CONTROL
  myPID.SetSampleTime(CT); // set sample time to 1 second
#ifdef IO3_HTR_PAC
  myPID.SetOutputLimits(MIN_IO3, MAX_IO3); // set output limits to user defined limits
#else
  myPID.SetOutputLimits(MIN_OT1, MAX_OT1); // set output limits to user defined limits
#endif
  myPID.SetControllerDirection(DIRECT); // set PID to be direct acting mode. Increase in output leads to increase in input
#ifdef POM
  myPID.SetTunings(PRO, INT, DER, P_ON_M); // set initial PID tuning values and set Proportional on Measurement mode
#else
  myPID.SetTunings(PRO, INT, DER, P_ON_E); // set initial PID tuning values and set Proportional on Error mode
#endif
  myPID.SetMode(MANUAL); // start with PID control off
#if not(defined ROASTLOGGER || defined ARTISAN || defined ANDROID)
  profile_number = 1; // set default profile, 0 is for override by roasting software
#else
  profile_number = 0;                      // set default profile, 0 is for override by roasting software
#endif
  profile_number_new = profile_number;
  setProfile(); // read profile description initial time/temp data from eeprom and set profile_pointer
#endif

#ifdef RESET_TIMER_BUTTON
  pinMode(RESET_TIMER_BUTTON, INPUT_PULLUP);
#endif
#ifdef TOGGLE_PID_BUTTON
  pinMode(TOGGLE_PID_BUTTON, INPUT_PULLUP);
#endif
#ifdef MODE_BUTTON
  pinMode(MODE_BUTTON, INPUT_PULLUP);
#endif
#ifdef ENTER_BUTTON
  pinMode(ENTER_BUTTON, INPUT_PULLUP);
#endif

  first = true;
  counter = 3;                          // start counter at 3 to match with Artisan. Probably a better way to sync with Artisan???
  next_loop_time = millis() + looptime; // needed??
}

// -----------------------------------------------------------------
void loop()
{
<<<<<<< HEAD
=======
    blinkInternalLed();

>>>>>>> 4e2bf7bf
#ifdef PHASE_ANGLE_CONTROL
  if (ACdetect())
  {
    digitalWrite(LED_PIN, HIGH); // illuminate the Arduino IDE if ZCD is sending a signal
  }
  else
  {
    digitalWrite(LED_PIN, LOW);
  }
#endif
#ifdef MEMORY_CHK
  uint32_t now = millis();
  if (now - checktime > 1000)
  {
    Serial.print(F("# freeMemory()="));
    Serial.println(freeMemory());
    checktime = now;
  }
#endif

  // Has a command been received?
  checkSerial();

  // Read temperatures
  get_samples();

// Read analogue POT values if defined
#ifdef ANALOGUE1
#ifdef PID_CONTROL
  if (myPID.GetMode() == MANUAL)
    readAnlg1(); // if PID is off allow ANLG1 read
#else
  readAnlg1();                             // if PID_CONTROL is not defined always allow ANLG1 read
#endif // PID_CONTROL
#endif // ANALOGUE1
#ifdef ANALOGUE2
  readAnlg2();
#endif

// Run PID if defined and active
#ifdef PID_CONTROL
  if (myPID.GetMode() != MANUAL)
  {                       // If PID in AUTOMATIC mode calc new output and assign to OT1
    updateSetpoint();     // read profile data from EEPROM and calculate new setpoint
    uint8_t k = pid_chan; // k = physical channel
    if (k != 0)
      --k; // adjust for 0-based array index
    // Input is the SV for the PID algorithm
    Input = convertUnits(T[k]);
    myPID.Compute(); // do PID calcs
#ifdef IO3_HTR_PAC
    levelIO3 = Output; // update levelOT1 based on PID optput
    outIO3();
#else
    levelOT1 = Output;                     // update levelOT1 based on PID optput
    outOT1();
#endif
#ifdef ACKS_ON
    Serial.print(F("# PID input = "));
    Serial.print(Input);
    Serial.print(F("  "));
    Serial.print(F("# PID output = "));
    Serial.println(levelOT1);
#endif
  }
<<<<<<< HEAD
#endif

// Update LCD if defined
#if defined LCD_PARALLEL || defined LCDAPTER || defined LCD_I2C
  updateLCD();
#endif

// Send data to Roastlogger if defined
#if defined ROASTLOGGER
  logger(); // send data every second to Roastlogger every loop (looptime)
#endif
=======
#endif

// Update LCD if defined
#if defined LCD_PARALLEL || defined LCDAPTER || defined LCD_I2C || defined OLED_I2C
  updateLCD();
#endif

// Send data to Roastlogger if defined
#if defined ROASTLOGGER
  logger(); // send data every second to Roastlogger every loop (looptime)
#endif
>>>>>>> 4e2bf7bf

  // check if temp reads has taken longer than looptime. If so add 1 to counter + increase next looptime
  // Serial.println( next_loop_time - millis() ); // how much time spare in loop. approx 350ms
  if (millis() > next_loop_time)
  {
    counter = counter + (looptime / 1000);
    if (counter > 3599)
      counter = 3599;
    next_loop_time = next_loop_time + looptime; // add time until next loop
  }

  // wait until looptiom is expired. Check serial and buttons while waiting
  while (millis() < next_loop_time)
  {
    checkSerial(); // Has a command been received?
#ifdef LCDAPTER
#if not(defined ROASTLOGGER || defined ARTISAN || defined ANDROID) // Stops buttons being read unless in standalone mode. Added to fix crash (due to low memory?).
    checkButtons();
#endif
#endif
#if not(defined ROASTLOGGER || defined ARTISAN || defined ANDROID) // Stops buttons being read unless in standalone mode. Added to fix crash (due to low memory?).
    checkButtonPins();
#endif
  }

  // Set next loop time and increment counter
  next_loop_time = next_loop_time + looptime; // add time until next loop
  counter = counter + (looptime / 1000);
  if (counter > 3599)
    counter = 3599;
}<|MERGE_RESOLUTION|>--- conflicted
+++ resolved
@@ -154,13 +154,9 @@
 //          Minor changes to user.h defaults
 //          Version 6_7 released
 
-<<<<<<< HEAD
-#define BANNER_ARTISAN "aArtisanQ_PID 6_7"
-=======
 #define BANNER_ARTISAN_1 "aArtisanQ_PID"
 #define BANNER_ARTISAN_2 "Version 6_7"
 #define BANNER_ARTISAN_3 "10 July 2020"
->>>>>>> 4e2bf7bf
 
 // this library included with the arduino distribution
 #include <Wire.h>
@@ -194,8 +190,6 @@
 #endif
 #ifdef LCD_I2C
 #include <LiquidCrystal_I2C.h>
-<<<<<<< HEAD
-=======
 #endif
 #ifdef OLED_I2C
 #include <Arduino.h>
@@ -204,7 +198,6 @@
 #ifdef U8X8_HAVE_HW_SPI
 #include <SPI.h>
 #endif
->>>>>>> 4e2bf7bf
 #endif
 
 // ------------------------ other compile directives
@@ -255,7 +248,6 @@
 
 #ifdef PID_CONTROL
 #include <PID_v1.h>
-<<<<<<< HEAD
 
 //Define PID Variables we'll be connecting to
 double Setpoint, Input, Output, SV; // SV is for roasting software override of Setpoint
@@ -276,28 +268,6 @@
 
 int times[2], temps[2]; // time and temp values read from EEPROM for setpoint calculation
 
-=======
-
-//Define PID Variables we'll be connecting to
-double Setpoint, Input, Output, SV; // SV is for roasting software override of Setpoint
-
-//Specify the links and initial tuning parameters
-#ifdef POM
-PID myPID(&Input, &Output, &Setpoint, 2, 5, 1, P_ON_M, DIRECT);
-#else
-PID myPID(&Input, &Output, &Setpoint, 2, 5, 1, P_ON_E, DIRECT);
-#endif
-uint8_t pid_chan = PID_CHAN; // identify PV and set default value from user.h
-
-int profile_number; // number of the profile for PID control
-int profile_ptr;    // EEPROM pointer for profile data
-char profile_name[40];
-char profile_description[80];
-int profile_number_new; // used when switching between profiles
-
-int times[2], temps[2]; // time and temp values read from EEPROM for setpoint calculation
-
->>>>>>> 4e2bf7bf
 char profile_CorF; // profile temps stored as Centigrade or Fahrenheit
 
 #endif
@@ -334,11 +304,7 @@
 
 // ---------------------------------- LCD interface definition
 
-<<<<<<< HEAD
-#if defined LCD_PARALLEL || defined LCDAPTER || defined LCD_I2C
-=======
 #if defined LCD_PARALLEL || defined LCDAPTER || defined LCD_I2C || defined OLED_I2C
->>>>>>> 4e2bf7bf
 // LCD output strings
 char st1[6], st2[6];
 int LCD_mode = 0;
@@ -356,15 +322,12 @@
 //                    addr, en,rw,rs,d4,d5,d6,d7,bl,blpol
 LiquidCrystal_I2C lcd(LCD_I2C_ADDRESS, 2, 1, 0, 4, 5, 6, 7, 3, POSITIVE); // Set the LCD I2C address
 #define BACKLIGHT lcd.backlight();
-<<<<<<< HEAD
-=======
 #endif
 
 #ifdef OLED_I2C
 //  U8G2_SSD1306_128X64_NONAME_F_SW_I2C lcd(U8G2_R0, /* clock=*/ SCL, /* data=*/ SDA, /* reset=*/ U8X8_PIN_NONE);   // All Boards without Reset of the Display
 U8X8_SSD1306_128X64_NONAME_HW_I2C lcd(/* clock=*/SCL, /* data=*/SDA, /* reset=*/U8X8_PIN_NONE); // OLEDs without Reset of the Display
 #define BACKLIGHT lcd.setPowerSave(0);                                                          // disable powersave
->>>>>>> 4e2bf7bf
 #endif
 
 #ifdef LCD_PARALLEL
@@ -422,11 +385,7 @@
   if (result != NULL)
   { // some things we might want to do after a command is executed
 #if defined LCD && defined COMMAND_ECHO
-<<<<<<< HEAD
-    lcd.setCursor(0, 0); // echo all commands to the LCD
-=======
     lcdSetCursor(0, 0); // echo all commands to the LCD
->>>>>>> 4e2bf7bf
     lcd.print(result);
 #endif
 #ifdef MEMORY_CHK
@@ -488,23 +447,10 @@
   }
 
   Serial.print(F(","));
-<<<<<<< HEAD
-  if (FAN_DUTY < HTR_CUTOFF_FAN_VAL)
-  { // send 0 if OT1 has been cut off
-    Serial.print(0);
-  }
-  else
-  {
-    Serial.print(HEATER_DUTY);
-  }
-  Serial.print(F(","));
-  Serial.print(FAN_DUTY);
-=======
   Serial.print(getHeaterDuty());
   Serial.print(F(","));
   Serial.print(FAN_DUTY);
 #ifdef PID_CONTROL
->>>>>>> 4e2bf7bf
   if (myPID.GetMode() != MANUAL)
   { // If PID in AUTOMATIC mode
     Serial.print(F(","));
@@ -515,10 +461,7 @@
     Serial.print(F(","));
     Serial.print(0); // send 0 if PID is off
   }
-<<<<<<< HEAD
-=======
-#endif
->>>>>>> 4e2bf7bf
+#endif
 
   Serial.println();
 
@@ -542,18 +485,7 @@
     }
   }
   Serial.print(F("Power%="));
-<<<<<<< HEAD
-  if (FAN_DUTY < HTR_CUTOFF_FAN_VAL)
-  { // send 0 if OT1 has been cut off
-    Serial.println(0);
-  }
-  else
-  {
-    Serial.println(HEATER_DUTY);
-  }
-=======
   Serial.print(getHeaterDuty());
->>>>>>> 4e2bf7bf
   Serial.print(F("Fan="));
   Serial.print(FAN_DUTY);
 #endif
@@ -582,18 +514,7 @@
 
   //#ifdef PLOT_POWER
   Serial.print(F(","));
-<<<<<<< HEAD
-  if (FAN_DUTY < HTR_CUTOFF_FAN_VAL)
-  { // send 0 if OT1 has been cut off
-    Serial.print(0);
-  }
-  else
-  {
-    Serial.print(HEATER_DUTY);
-  }
-=======
   Serial.print(getHeaterDuty());
->>>>>>> 4e2bf7bf
   Serial.print(F(","));
   Serial.print(FAN_DUTY);
   //#endif
@@ -683,11 +604,7 @@
   if (LCD_mode == 0)
   { // Display normal LCD screen
 
-<<<<<<< HEAD
-    lcd.setCursor(0, 0);
-=======
     lcdSetCursor(0, 0);
->>>>>>> 4e2bf7bf
     if (counter / 60 < 10)
       lcd.print(F("0"));
     lcd.print(counter / 60); // Prob can do this better. Check aBourbon.
@@ -696,11 +613,7 @@
       lcd.print(F("0"));
     lcd.print(counter - (counter / 60) * 60);
 
-<<<<<<< HEAD
-#ifdef LCD_4x20
-=======
 #if defined LCD_4x20 || defined LCD_8x16
->>>>>>> 4e2bf7bf
 
 #ifdef COMMAND_ECHO
     lcd.print(F(" ")); // overwrite artisan commands
@@ -710,11 +623,7 @@
     int it01;
     uint8_t jj, j;
     uint8_t k;
-<<<<<<< HEAD
-    for (jj = 0, j = 0; jj < NC && j < 2; ++jj)
-=======
     for (jj = 0, j = 0; jj < NC && j < 3; ++jj)
->>>>>>> 4e2bf7bf
     {
       k = actv[jj];
       if (k != 0)
@@ -725,18 +634,6 @@
           it01 = 999;
         else if (it01 < -999)
           it01 = -999;
-<<<<<<< HEAD
-        sprintf(st1, "%4d", it01);
-        if (j == 1)
-        {
-          lcd.setCursor(13, 0);
-          lcd.print(F("ET:"));
-        }
-        else
-        {
-          lcd.setCursor(13, 1);
-          lcd.print(F("BT:"));
-=======
         sprintf(st1, "%3d", it01);
         if (j == 2)
         {
@@ -767,24 +664,12 @@
   #endif
             lcd.print(F("XT:"));
           }
->>>>>>> 4e2bf7bf
         }
         lcd.print(st1);
       }
     }
 
     // AT
-<<<<<<< HEAD
-    it01 = round(convertUnits(AT));
-    if (it01 > 999)
-      it01 = 999;
-    else if (it01 < -999)
-      it01 = -999;
-    sprintf(st1, "%3d", it01);
-    lcd.setCursor(6, 0);
-    lcd.print(F("AT:"));
-    lcd.print(st1);
-=======
 //     it01 = round(convertUnits(AT));
 //     if (it01 > 999)
 //       it01 = 999;
@@ -798,27 +683,10 @@
 // #endif
 //     lcd.print(F("AT:"));
 //     lcd.print(st1);
->>>>>>> 4e2bf7bf
 
 #ifdef PID_CONTROL
     if (myPID.GetMode() != MANUAL)
     { // if PID is on then display PID: nnn% instead of OT1:
-<<<<<<< HEAD
-      lcd.setCursor(0, 2);
-      lcd.print(F("PID:"));
-      if (FAN_DUTY < HTR_CUTOFF_FAN_VAL)
-      { // display 0% if OT1 has been cut off
-        sprintf(st1, "%4d", (int)0);
-      }
-      else
-      {
-        sprintf(st1, "%4d", (int)HEATER_DUTY);
-      }
-      lcd.print(st1);
-      lcd.print(F("%"));
-
-      lcd.setCursor(13, 2); // display setpoint if PID is on
-=======
       lcdSetCursor(0, 2);
       lcd.print(F("PID:"));
       sprintf(st1, "%4d", (int)getHeaterDuty());
@@ -826,7 +694,6 @@
       lcd.print(F("%"));
 
       lcdSetCursor(13, 2); // display setpoint if PID is on
->>>>>>> 4e2bf7bf
       lcd.print(F("SP:"));
       sprintf(st1, "%4d", (int)Setpoint);
       lcd.print(st1);
@@ -834,28 +701,17 @@
     else
     {
       //#ifdef ANALOGUE1
-<<<<<<< HEAD
-      lcd.setCursor(13, 2);
-      lcd.print(F("       ")); // blank out SP: nnn if PID is off
-                               //#else
-                               //    lcd.setCursor( 0, 2 );
-=======
       lcdSetCursor(13, 2);
       lcd.print(F("       ")); // blank out SP: nnn if PID is off
                                //#else
                                //    lcdSetCursor( 0, 2 );
->>>>>>> 4e2bf7bf
                                //    lcd.print(F("                    ")); // blank out PID: nnn% and SP: nnn if PID is off and ANALOGUE1 isn't defined
                                //#endif // end ifdef ANALOGUE1
     }
 #endif // end ifdef PID_CONTROL
 
     // RoR
-<<<<<<< HEAD
-    lcd.setCursor(0, 1);
-=======
     lcdSetCursor(0, 1);
->>>>>>> 4e2bf7bf
     lcd.print(F("RoR:"));
     sprintf(st1, "%4d", (int)RoR[ROR_CHAN - 1]); // adjust ROR_CHAN for 0-based array index
     lcd.print(st1);
@@ -864,46 +720,14 @@
 #ifdef PID_CONTROL
     if (myPID.GetMode() == MANUAL)
     { // only display OT2: nnn% if PID is off so PID display isn't overwriten
-<<<<<<< HEAD
-      lcd.setCursor(0, 2);
-      lcd.print(F("HTR:"));
-      if (FAN_DUTY < HTR_CUTOFF_FAN_VAL)
-      { // display 0% if OT1 has been cut off
-        sprintf(st1, "%4d", (int)0);
-      }
-      else
-      {
-        sprintf(st1, "%4d", (int)HEATER_DUTY);
-      }
-=======
       lcdSetCursor(0, 2);
       lcd.print(F("HTR:"));
       sprintf(st1, "%4d", (int)getHeaterDuty());
->>>>>>> 4e2bf7bf
       lcd.print(st1);
       lcd.print(F("%"));
     }
 
 #else  // if PID_CONTROL isn't defined then always display OT1: nnn%
-<<<<<<< HEAD
-    lcd.setCursor(0, 2);
-    lcd.print(F("HTR:"));
-    if (FAN_DUTY < HTR_CUTOFF_FAN_VAL)
-    { // display 0% if OT1 has been cut off
-      sprintf(st1, "%4d", (int)0);
-    }
-    else
-    {
-      sprintf(st1, "%4d", (int)HEATER_DUTY);
-    }
-    lcd.print(st1);
-    lcd.print(F("%"));
-#endif // end ifdef PID_CONTROL
-       //#endif // end ifdef ANALOGUE1
-
-    //#ifdef ANALOGUE2
-    lcd.setCursor(0, 3);
-=======
     lcdSetCursor(0, 2);
     lcd.print(F("HTR:"));
     sprintf(st1, "%4d", (int)getHeaterDuty());
@@ -914,7 +738,6 @@
 
     //#ifdef ANALOGUE2
     lcdSetCursor(0, 3);
->>>>>>> 4e2bf7bf
     lcd.print(F("FAN:"));
     sprintf(st1, "%4d", (int)FAN_DUTY);
     lcd.print(st1);
@@ -942,26 +765,15 @@
           it01 = 999;
         else if (it01 < -999)
           it01 = -999;
-<<<<<<< HEAD
-        sprintf(st1, "%4d", it01);
-        if (j == 1)
-        {
-          lcd.setCursor(9, 0);
-=======
         sprintf(st1, "%3d", it01);
         if (j == 1)
         {
           lcdSetCursor(9, 0);
->>>>>>> 4e2bf7bf
           lcd.print(F("ET:"));
         }
         else
         {
-<<<<<<< HEAD
-          lcd.setCursor(9, 1);
-=======
           lcdSetCursor(9, 1);
->>>>>>> 4e2bf7bf
           lcd.print(F("BT:"));
         }
         lcd.print(st1);
@@ -971,43 +783,22 @@
 #ifdef PID_CONTROL
     if (myPID.GetMode() != MANUAL)
     {
-<<<<<<< HEAD
-      lcd.setCursor(0, 1);
-      if (FAN_DUTY < HTR_CUTOFF_FAN_VAL)
-      { // display 0% if OT1 has been cut off
-        lcd.print(F("  0"));
-      }
-      else
-      {
-        sprintf(st1, "%3d", (int)HEATER_DUTY);
-        lcd.print(st1);
-      }
-=======
       lcdSetCursor(0, 1);
       sprintf(st1, "%3d", (int)getHeaterDuty());
       lcd.print(st1);
->>>>>>> 4e2bf7bf
       lcd.print(F("%"));
       sprintf(st1, "%4d", (int)Setpoint);
       lcd.print(st1);
     }
     else
     {
-<<<<<<< HEAD
-      lcd.setCursor(0, 1);
-=======
       lcdSetCursor(0, 1);
->>>>>>> 4e2bf7bf
       lcd.print(F("RoR:"));
       sprintf(st1, "%4d", (int)RoR[ROR_CHAN - 1]); // adjust ROR_CHAN for 0-based array index
       lcd.print(st1);
     }
 #else
-<<<<<<< HEAD
-    lcd.setCursor(0, 1);
-=======
     lcdSetCursor(0, 1);
->>>>>>> 4e2bf7bf
     lcd.print(F("RoR:"));
     sprintf(st1, "%4d", (int)RoR[ROR_CHAN - 1]); // adjust ROR_CHAN for 0-based array index
     lcd.print(st1);
@@ -1016,24 +807,10 @@
 #ifdef ANALOGUE1
     if (analogue1_changed == true)
     { // overwrite RoR or PID values
-<<<<<<< HEAD
-      lcd.setCursor(0, 1);
-      lcd.print(F("HTR:     "));
-      lcd.setCursor(4, 1);
-      if (FAN_DUTY < HTR_CUTOFF_FAN_VAL)
-      { // display 0% if OT1 has been cut off
-        sprintf(st1, "%3d", (int)0);
-      }
-      else
-      {
-        sprintf(st1, "%3d", (int)HEATER_DUTY);
-      }
-=======
       lcdSetCursor(0, 1);
       lcd.print(F("HTR:     "));
       lcdSetCursor(4, 1);
       sprintf(st1, "%3d", (int)getHeaterDuty());
->>>>>>> 4e2bf7bf
       lcd.print(st1);
       lcd.print(F("%"));
     }
@@ -1041,15 +818,9 @@
 #ifdef ANALOGUE2
     if (analogue2_changed == true)
     { // overwrite RoR or PID values
-<<<<<<< HEAD
-      lcd.setCursor(0, 1);
-      lcd.print(F("FAN:     "));
-      lcd.setCursor(4, 1);
-=======
       lcdSetCursor(0, 1);
       lcd.print(F("FAN:     "));
       lcdSetCursor(4, 1);
->>>>>>> 4e2bf7bf
       sprintf(st1, "%3d", (int)FAN_DUTY);
       lcd.print(st1);
       lcd.print(F("%"));
@@ -1063,43 +834,26 @@
   { // Display alternative 1 LCD display
 
 #ifdef PID_CONTROL
-<<<<<<< HEAD
-#ifdef LCD_4x20
-    lcd.setCursor(0, 0);
-=======
 #if defined LCD_4x20 || defined LCD_8x16
     lcdSetCursor(0, 0);
->>>>>>> 4e2bf7bf
     for (int i = 0; i < 20; i++)
     {
       if (profile_name[i] != 0)
         lcd.print(profile_name[i]);
     }
-<<<<<<< HEAD
-    lcd.setCursor(0, 1);
-=======
     lcdSetCursor(0, 1);
->>>>>>> 4e2bf7bf
     for (int i = 0; i < 20; i++)
     {
       if (profile_description[i] != 0)
         lcd.print(profile_description[i]);
     }
-<<<<<<< HEAD
-    lcd.setCursor(0, 2);
-=======
     lcdSetCursor(0, 2);
->>>>>>> 4e2bf7bf
     for (int i = 20; i < 40; i++)
     {
       if (profile_description[i] != 0)
         lcd.print(profile_description[i]);
     }
-<<<<<<< HEAD
-    lcd.setCursor(0, 3);
-=======
     lcdSetCursor(0, 3);
->>>>>>> 4e2bf7bf
     lcd.print(F("PID: "));
     lcd.print(myPID.GetKp());
     lcd.print(F(","));
@@ -1108,21 +862,13 @@
     lcd.print(myPID.GetKd());
 
 #else  // if not def LCD_4x20 ie if using a standard 2x16 LCD
-<<<<<<< HEAD
-    lcd.setCursor(0, 0);
-=======
     lcdSetCursor(0, 0);
->>>>>>> 4e2bf7bf
     for (int i = 0; i < 20; i++)
     {
       if (profile_name[i] != 0)
         lcd.print(profile_name[i]);
     }
-<<<<<<< HEAD
-    lcd.setCursor(0, 1);
-=======
     lcdSetCursor(0, 1);
->>>>>>> 4e2bf7bf
     lcd.print(F("P:"));
     lcd.print(myPID.GetKp());
     lcd.print(F(","));
@@ -1322,21 +1068,12 @@
 
 void getProfileDescription(int pn)
 { // read profile name and description data from eeprom
-<<<<<<< HEAD
 
   if (profile_number > 0)
   {
     int pp = 1024 + (400 * (pn - 1)) + 5;                            // 1024 = start of profile storage in EEPROM. 400 = size of each profile. 5 = location of profile name
     eeprom.read(pp, (uint8_t *)&profile_name, sizeof(profile_name)); // read profile name
 
-=======
-
-  if (profile_number > 0)
-  {
-    int pp = 1024 + (400 * (pn - 1)) + 5;                            // 1024 = start of profile storage in EEPROM. 400 = size of each profile. 5 = location of profile name
-    eeprom.read(pp, (uint8_t *)&profile_name, sizeof(profile_name)); // read profile name
-
->>>>>>> 4e2bf7bf
     pp = 1024 + (400 * (pn - 1)) + 45;                                             // 1024 = start of profile storage in EEPROM. 400 = size of each profile. 45 = location of profile description
     eeprom.read(pp, (uint8_t *)&profile_description, sizeof(profile_description)); // read profile name
   }
@@ -1441,29 +1178,22 @@
 // ----------------------------------
 void outOT1()
 { // update output for OT1
-<<<<<<< HEAD
-=======
   if (levelOT1 > MAX_OT1)
     levelOT1 = MAX_OT1; // don't allow OT1 to exceed maximum
   if (levelOT1 < MIN_OT1)
     levelOT1 = MIN_OT1; // don't allow OT1 to turn on less than minimum
 
->>>>>>> 4e2bf7bf
   uint8_t new_levelot1;
 #ifdef PHASE_ANGLE_CONTROL
 #ifdef IO3_HTR_PAC // OT1 not cutoff by fan duty in IO3_HTR_PAC mode
   new_levelot1 = levelOT1;
 #else
-<<<<<<< HEAD
-  if (levelOT2 < HTR_CUTOFF_FAN_VAL)
-=======
   if (HTR_CUTOFF_FAN_RAMP)
   {
     int maxHeaterDuty = FAN_DUTY * (float) HTR_CUTOFF_FAN_RAMP + HTR_MAX_AT_FAN_0;
     new_levelot1 = min(levelOT1, maxHeaterDuty);
   }
   else if (levelOT2 < HTR_CUTOFF_FAN_VAL)
->>>>>>> 4e2bf7bf
   {
     new_levelot1 = 0;
   }
@@ -1474,16 +1204,12 @@
 #endif
   output_level_icc(new_levelot1);
 #else // PWM Mode
-<<<<<<< HEAD
-  if (levelIO3 < HTR_CUTOFF_FAN_VAL)
-=======
   if (HTR_CUTOFF_FAN_RAMP)
   {
     int maxHeaterDuty = FAN_DUTY * (float) HTR_CUTOFF_FAN_RAMP + HTR_MAX_AT_FAN_0;
     new_levelot1 = min(levelOT1, maxHeaterDuty);
   }
   else if (levelIO3 < HTR_CUTOFF_FAN_VAL)
->>>>>>> 4e2bf7bf
   {
     new_levelot1 = 0;
   }
@@ -1492,11 +1218,8 @@
     new_levelot1 = levelOT1;
   }
   ssr.Out(new_levelot1, levelOT2);
-<<<<<<< HEAD
-=======
   Serial.print(F("Setting HEATER_DUTY (OT1) to "));
   Serial.println(new_levelot1);
->>>>>>> 4e2bf7bf
 #endif
 }
 
@@ -1512,11 +1235,6 @@
 #endif
   output_level_pac(levelOT2);
 #else // PWM Mode
-<<<<<<< HEAD
-  if (levelIO3 < HTR_CUTOFF_FAN_VAL)
-  { // if levelIO3 < cutoff value then turn off heater
-    ssr.Out(0, levelOT2);
-=======
   if (HTR_CUTOFF_FAN_RAMP)
   {
     int maxHeaterDuty = min(levelOT1, levelIO3 * (float) HTR_CUTOFF_FAN_RAMP + HTR_MAX_AT_FAN_0);
@@ -1528,21 +1246,10 @@
   { // if levelIO3 < cutoff value then turn off heater
     ssr.Out(0, levelOT2);
     Serial.println(F("Heater cutoff for low fan (outOT2)"));
->>>>>>> 4e2bf7bf
   }
   else
   { // turn OT1 and OT2 back on again if levelIO3 is above cutoff value.
     ssr.Out(levelOT1, levelOT2);
-<<<<<<< HEAD
-  }
-#endif
-}
-
-#if (!defined(CONFIG_PAC3)) // completely disable outIO3 if using CONFIG_PAC3 mode (uses IO3 for interrupt)
-// ----------------------------------
-void outIO3()
-{ // update output for IO3
-=======
     Serial.println(F("Heater back on for low fan (outOT2)"));
   }
 #endif
@@ -1570,7 +1277,6 @@
     levelIO3 = MAX_IO3; // don't allow IO3 to exceed maximum
   if (levelIO3 < MIN_IO3)
     levelIO3 = MIN_IO3; // don't allow IO3 to turn on less than minimum
->>>>>>> 4e2bf7bf
 
   float pow;
 
@@ -1578,15 +1284,11 @@
   uint8_t new_levelio3;
   new_levelio3 = levelIO3;
 #ifdef IO3_HTR_PAC
-<<<<<<< HEAD
-  if (levelOT2 < HTR_CUTOFF_FAN_VAL)
-=======
   if (HTR_CUTOFF_FAN_RAMP)
   {
     new_levelio3 = min(new_levelio3, levelOT2);
   }
   else if (levelOT2 < HTR_CUTOFF_FAN_VAL)
->>>>>>> 4e2bf7bf
   { // if levelIO3 < cutoff value then turn off heater on IO3
     new_levelio3 = 0;
   }
@@ -1594,15 +1296,6 @@
   pow = 2.55 * new_levelio3;
   pwmio3.Out(round(pow));
 #else  // PWM Mode, fan on IO3
-<<<<<<< HEAD
-  if (levelIO3 < HTR_CUTOFF_FAN_VAL)
-  { // if levelIO3 < cutoff value then turn off heater on OT1
-    ssr.Out(0, levelOT2);
-  }
-  else
-  { // turn OT1 and OT2 back on again if levelIO3 is above cutoff value.
-    ssr.Out(levelOT1, levelOT2);
-=======
   int newOT1 = levelOT1;
   if (HTR_CUTOFF_FAN_RAMP)
   {
@@ -1611,7 +1304,6 @@
   else if (levelIO3 < HTR_CUTOFF_FAN_VAL)
   { // if levelIO3 < cutoff value then turn off heater on OT1
     newOT1 = 0;
->>>>>>> 4e2bf7bf
   }
   else
   { // turn OT1 and OT2 back on again if levelIO3 is above cutoff value.
@@ -1623,12 +1315,9 @@
 
   pow = 2.55 * levelIO3;
   pwmio3.Out(round(pow));
-<<<<<<< HEAD
-=======
   Serial.print(F("Setting IO3 to "));
   Serial.print(levelIO3);
   Serial.println(F(" * 2.55"));
->>>>>>> 4e2bf7bf
 #endif // PWM Mode, fan on IO3
 }
 #endif
@@ -1842,19 +1531,13 @@
 void setup()
 {
   delay(100);
-<<<<<<< HEAD
-=======
   pinMode(LED_BUILTIN, OUTPUT);
   blinkInternalLed();
 
->>>>>>> 4e2bf7bf
   Wire.begin();
   Serial.begin(BAUD);
   amb.init(AMB_FILTER); // initialize ambient temp filtering
 
-<<<<<<< HEAD
-#if defined LCD_PARALLEL || defined LCDAPTER || defined LCD_I2C
-=======
   blinkInternalLed();
 
 #if defined LCD_PARALLEL || defined LCDAPTER || defined LCD_I2C || defined OLED_I2C
@@ -1865,18 +1548,10 @@
   lcd.setFont(u8x8_font_artossans8_r);
   lcd.setPowerSave(0);
 #else
->>>>>>> 4e2bf7bf
 #ifdef LCD_4x20
   lcd.begin(20, 4);
 #else
   lcd.begin(16, 2);
-<<<<<<< HEAD
-#endif
-  BACKLIGHT;
-  lcd.setCursor(0, 0);
-  lcd.print(BANNER_ARTISAN); // display version banner
-  lcd.setCursor(0, 1);
-=======
 #endif // LCD_4x20
 #endif // OLED_I2C
 
@@ -1888,7 +1563,6 @@
   lcdSetCursor(0, 2);
   lcd.print(BANNER_ARTISAN_3); // display version banner
   lcdSetCursor(0, 3);
->>>>>>> 4e2bf7bf
 #ifdef ANDROID
   lcd.print(F("ANDROID")); // display version banner
 #endif                     // ANDROID
@@ -1898,13 +1572,8 @@
 #ifdef ROASTLOGGER
   lcd.print(F("ROASTLOGGER")); // display version banner
 #endif                         // ROASTLOGGER
-<<<<<<< HEAD
-
-#endif
-=======
 delay(3000);
 #endif // LCD
->>>>>>> 4e2bf7bf
 
 #ifdef LCDAPTER
   buttons.begin(4);
@@ -1991,13 +1660,9 @@
   ci.addCommand(&ot2);
   ci.addCommand(&ot1);
   ci.addCommand(&reader);
-<<<<<<< HEAD
+#ifdef PID_CONTROL
   ci.addCommand(&pid);
-=======
-#ifdef PID_CONTROL
-  ci.addCommand(&pid);
-#endif
->>>>>>> 4e2bf7bf
+#endif
   ci.addCommand(&reset);
 #ifdef ROASTLOGGER
   ci.addCommand(&load);
@@ -2005,29 +1670,19 @@
   ci.addCommand(&fan);
 #endif
   ci.addCommand(&filt);
-<<<<<<< HEAD
-=======
 
   // Update all outputs to initialise to correct values
   outOT1();
   outOT2();
   outIO3();
->>>>>>> 4e2bf7bf
 
 #if (!defined(PHASE_ANGLE_CONTROL)) || (INT_PIN != 3) // disable when PAC active and pin 3 reads the ZCD
   dcfan.init();                                       // initialize conditions for dcfan
 #endif
-<<<<<<< HEAD
 
   pinMode(LED_PIN, OUTPUT);
 
-#if defined LCD_PARALLEL || defined LCDAPTER || defined LCD_I2C
-=======
-
-  pinMode(LED_PIN, OUTPUT);
-
 #if defined LCD_PARALLEL || defined LCDAPTER || defined LCD_I2C || defined OLED_I2C
->>>>>>> 4e2bf7bf
   delay(500);
   lcd.clear();
 #endif
@@ -2079,11 +1734,8 @@
 // -----------------------------------------------------------------
 void loop()
 {
-<<<<<<< HEAD
-=======
     blinkInternalLed();
 
->>>>>>> 4e2bf7bf
 #ifdef PHASE_ANGLE_CONTROL
   if (ACdetect())
   {
@@ -2149,11 +1801,10 @@
     Serial.println(levelOT1);
 #endif
   }
-<<<<<<< HEAD
 #endif
 
 // Update LCD if defined
-#if defined LCD_PARALLEL || defined LCDAPTER || defined LCD_I2C
+#if defined LCD_PARALLEL || defined LCDAPTER || defined LCD_I2C || defined OLED_I2C
   updateLCD();
 #endif
 
@@ -2161,19 +1812,6 @@
 #if defined ROASTLOGGER
   logger(); // send data every second to Roastlogger every loop (looptime)
 #endif
-=======
-#endif
-
-// Update LCD if defined
-#if defined LCD_PARALLEL || defined LCDAPTER || defined LCD_I2C || defined OLED_I2C
-  updateLCD();
-#endif
-
-// Send data to Roastlogger if defined
-#if defined ROASTLOGGER
-  logger(); // send data every second to Roastlogger every loop (looptime)
-#endif
->>>>>>> 4e2bf7bf
 
   // check if temp reads has taken longer than looptime. If so add 1 to counter + increase next looptime
   // Serial.println( next_loop_time - millis() ); // how much time spare in loop. approx 350ms
